"""Benchmarking for classification estimators."""

__author__ = ["jgyasu"]
__all__ = ["ClassificationBenchmark"]

from collections.abc import Callable
from typing import Any, Optional, Union

from sktime.benchmarking._benchmarking_dataclasses import (
    FoldResults,
    TaskObject,
)
from sktime.benchmarking.benchmarks import (
    BaseBenchmark,
)
from sktime.classification.base import BaseClassifier
from sktime.classification.model_evaluation import evaluate


class ClassificationBenchmark(BaseBenchmark):
    """Classification benchmark.

    Run a series of classifiers against a series of tasks defined via dataset loaders,
    cross validation splitting strategies and performance metrics, and return results as
    a df (as well as saving to file).

    Parameters
    ----------
    id_format: str, optional (default=None)
        A regex used to enforce task/estimator ID to match a certain format

    backend : string, by default "None".
        Parallelization backend to use for runs.

        - "None": executes loop sequentially, simple list comprehension
        - "loky", "multiprocessing" and "threading": uses ``joblib.Parallel`` loops
        - "joblib": custom and 3rd party ``joblib`` backends, e.g., ``spark``
        - "dask": uses ``dask``, requires ``dask`` package in environment
        - "dask_lazy": same as "dask",
        but changes the return to (lazy) ``dask.dataframe.DataFrame``.
        - "ray": uses ``ray``, requires ``ray`` package in environment

        Recommendation: Use "dask" or "loky" for parallel evaluate.
        "threading" is unlikely to see speed ups due to the GIL and the
        serialization backend (``cloudpickle``) for "dask" and "loky" is
        generally more robust than the standard ``pickle`` library used
        in "multiprocessing".

    backend_params : dict, optional
        additional parameters passed to the backend as config.
        Directly passed to ``utils.parallel.parallelize``.
        Valid keys depend on the value of ``backend``:

        - "None": no additional parameters, ``backend_params`` is ignored
        - "loky", "multiprocessing" and "threading": default ``joblib`` backends
        any valid keys for ``joblib.Parallel`` can be passed here, e.g., ``n_jobs``,
        with the exception of ``backend`` which is directly controlled by
        ``backend``. If ``n_jobs`` is not passed, it will default to ``-1``, other
        parameters will default to ``joblib`` defaults.
        - "joblib": custom and 3rd party ``joblib`` backends, e.g., ``spark``.
        any valid keys for ``joblib.Parallel`` can be passed here, e.g., ``n_jobs``,
        ``backend`` must be passed as a key of ``backend_params`` in this case.
        If ``n_jobs`` is not passed, it will default to ``-1``, other parameters
        will default to ``joblib`` defaults.
        - "dask": any valid keys for ``dask.compute`` can be passed,
        e.g., ``scheduler``

        - "ray": The following keys can be passed:

            - "ray_remote_args": dictionary of valid keys for ``ray.init``
            - "shutdown_ray": bool, default=True; False prevents ``ray`` from shutting
                down after parallelization.
            - "logger_name": str, default="ray"; name of the logger to use.
            - "mute_warnings": bool, default=False; if True, suppresses warnings

    return_data : bool, optional (default=False)
        Whether to return the prediction and the ground truth data in the results.
    """

    def add_task(
        self,
        dataset_loader: Union[Callable, tuple],
        cv_splitter: Any,
        scorers: list,
        task_id: Optional[str] = None,
        error_score: str = "raise",
    ):
        """Register a classification task to the benchmark.

        Parameters
        ----------
        data : Union[Callable, tuple]
            Can be
            - a function which returns a dataset, like from `sktime.datasets`.
            - a tuple contianing two data container that are sktime comptaible.
            - single data container that is sktime compatible (only endogenous data).
        cv_splitter : BaseSplitter object
            Splitter used for generating validation folds.
        scorers : a list of BaseMetric objects
            Each BaseMetric output will be included in the results.
        task_id : str, optional (default=None)
            Identifier for the benchmark task. If none given then uses dataset loader
            name combined with cv_splitter class name.
        error_score : "raise" or numeric, default=np.nan
            Value to assign to the score if an exception occurs in estimator fitting.
            If set to "raise", the exception is raised. If a numeric value is given,
            FitFailedWarning is raised.

        Returns
        -------
        A dictionary of benchmark results for that classifier
        """
        if task_id is None:
            if hasattr(dataset_loader, "__name__"):
                task_id = (
                    f"[dataset={dataset_loader.__name__}]"
                    + f"_[cv_splitter={cv_splitter.__class__.__name__}]"
                )
            else:
                task_id = f"_[cv_splitter={cv_splitter.__class__.__name__}]"
        task_kwargs = {
            "data": dataset_loader,
            "cv_splitter": cv_splitter,
            "scorers": scorers,
            "error_score": error_score,
        }
        self._add_task(
            task_id,
            TaskObject(**task_kwargs),
        )

<<<<<<< HEAD
    def _run(self, results_path: str, force_rerun: Union[str, list[str]] = "none"):
        """
        Run the benchmarking for all tasks and estimators.

        Parameters
        ----------
        results_path : str
            Path to save the results to.
        force_rerun : Union[str, list[str]], optional (default="none")
            If "none", will skip validation if results already exist.
            If "all", will run validation for all tasks and models.
            If list of str, will run validation for tasks and models in list.
        """
        results = _BenchmarkingResults(path=results_path)

        for task_id, task in self.tasks.entities.items():
            for estimator_id, estimator in self.estimators.entities.items():
                should_run = False

                if force_rerun == "all":
                    should_run = True
                elif isinstance(force_rerun, list) and estimator_id in force_rerun:
                    should_run = True
                elif not results.contains(task_id, estimator_id):
                    should_run = True

                if not should_run:
                    logging.info(
                        f"Skipping validation - model: {task_id} - {estimator_id}, "
                        f"already present and not requested for rerun."
                    )
                    continue

                logging.info(f"Running validation - model: {task_id} - {estimator_id}")
                folds = self._run_validation(task, estimator)
                results.results.append(
                    ResultObject(
                        task_id=task_id,
                        model_id=estimator_id,
                        folds=folds,
                    )
                )

        results.save()
        return results.to_dataframe()

=======
>>>>>>> 3712661c
    def _run_validation(self, task: TaskObject, estimator: BaseClassifier):
        cv_splitter = task.cv_splitter
        scorers = task.scorers
        X, y = task.get_y_X()
        scores_df = evaluate(
            classifier=estimator,
            y=y,
            X=X,
            cv=cv_splitter,
            scoring=scorers,
            backend=self.backend,
            backend_params=self.backend_params,
            error_score=task.error_score,
            return_data=self.return_data,
        )

        folds = {}
        for ix, row in scores_df.iterrows():
            scores = {}
            for scorer in scorers:
                scores[scorer.__name__] = row["test_" + scorer.__name__]
            scores["fit_time"] = row["fit_time"]
            scores["pred_time"] = row["pred_time"]
            if self.return_data:
                folds[ix] = FoldResults(
                    scores, row["y_test"], row["y_pred"], row["y_train"]
                )
            else:
                folds[ix] = FoldResults(scores)
        return folds<|MERGE_RESOLUTION|>--- conflicted
+++ resolved
@@ -129,55 +129,6 @@
             TaskObject(**task_kwargs),
         )
 
-<<<<<<< HEAD
-    def _run(self, results_path: str, force_rerun: Union[str, list[str]] = "none"):
-        """
-        Run the benchmarking for all tasks and estimators.
-
-        Parameters
-        ----------
-        results_path : str
-            Path to save the results to.
-        force_rerun : Union[str, list[str]], optional (default="none")
-            If "none", will skip validation if results already exist.
-            If "all", will run validation for all tasks and models.
-            If list of str, will run validation for tasks and models in list.
-        """
-        results = _BenchmarkingResults(path=results_path)
-
-        for task_id, task in self.tasks.entities.items():
-            for estimator_id, estimator in self.estimators.entities.items():
-                should_run = False
-
-                if force_rerun == "all":
-                    should_run = True
-                elif isinstance(force_rerun, list) and estimator_id in force_rerun:
-                    should_run = True
-                elif not results.contains(task_id, estimator_id):
-                    should_run = True
-
-                if not should_run:
-                    logging.info(
-                        f"Skipping validation - model: {task_id} - {estimator_id}, "
-                        f"already present and not requested for rerun."
-                    )
-                    continue
-
-                logging.info(f"Running validation - model: {task_id} - {estimator_id}")
-                folds = self._run_validation(task, estimator)
-                results.results.append(
-                    ResultObject(
-                        task_id=task_id,
-                        model_id=estimator_id,
-                        folds=folds,
-                    )
-                )
-
-        results.save()
-        return results.to_dataframe()
-
-=======
->>>>>>> 3712661c
     def _run_validation(self, task: TaskObject, estimator: BaseClassifier):
         cv_splitter = task.cv_splitter
         scorers = task.scorers
