"""Tests for Classification Benchmark."""

__author__ = ["jgyasu"]

import pandas as pd
import pytest
from sklearn.metrics import accuracy_score, brier_score_loss
from sklearn.model_selection import KFold

from sktime.benchmarking.classification import ClassificationBenchmark
from sktime.classification.distance_based import KNeighborsTimeSeriesClassifier
from sktime.classification.dummy import DummyClassifier
from sktime.datasets import (
    ArrowHead,
    UCRUEADataset,
    load_unit_test,
)
from sktime.tests.test_switch import run_test_module_changed
from sktime.utils._testing.panel import make_classification_problem


@pytest.mark.skipif(
    not run_test_module_changed("sktime.benchmarking"),
    reason="run test only if benchmarking module has changed",
)
@pytest.mark.parametrize("write_file", [True, False])
def test_classification_benchmark(tmp_path, write_file):
    """Test classification benchmark with single estimator and task."""
    benchmark = ClassificationBenchmark()
    benchmark.add_estimator(DummyClassifier())
    scorers = [accuracy_score]

    cv_splitter = KFold(n_splits=3)
    benchmark.add_task(make_classification_problem, cv_splitter, scorers)

    if write_file:
        results_file = tmp_path / "results.csv"
    else:
        results_file = None
    results_df = benchmark.run(results_file)

    expected_benchmark_labels = [
        "accuracy_score_fold_0_test",
        "accuracy_score_fold_1_test",
        "accuracy_score_fold_2_test",
        "accuracy_score_mean",
        "accuracy_score_std",
        "fit_time_fold_0_test",
        "fit_time_fold_1_test",
        "fit_time_fold_2_test",
        "fit_time_mean",
        "fit_time_std",
        "pred_time_fold_0_test",
        "pred_time_fold_1_test",
        "pred_time_fold_2_test",
        "pred_time_mean",
        "pred_time_std",
        "runtime_secs",
    ]

    result_rows = results_df.T.index.to_list()
    for metric in expected_benchmark_labels:
        assert metric in result_rows, f"{metric} not found in result rows"


@pytest.mark.skipif(
    not run_test_module_changed("sktime.benchmarking"),
    reason="run test only if benchmarking module has changed",
)
def test_add_list_estimators(tmp_path):
    """Test adding list of estimators."""
    benchmark = ClassificationBenchmark()

    estimators = [DummyClassifier(), KNeighborsTimeSeriesClassifier()]

    benchmark.add_estimator(estimators)
    scorers = [accuracy_score, brier_score_loss]

    cv_splitter = KFold(n_splits=3)
    benchmark.add_task(make_classification_problem, cv_splitter, scorers)

    results_file = tmp_path / "results.csv"
    results_df = benchmark.run(results_file)

    pd.testing.assert_series_equal(
        pd.Series(
            ["DummyClassifier", "KNeighborsTimeSeriesClassifier"], name="model_id"
        ),
        results_df["model_id"],
    )


@pytest.mark.skipif(
    not run_test_module_changed("sktime.benchmarking"),
    reason="run test only if benchmarking module has changed",
)
def test_add_dict_estimators(tmp_path):
    """Test adding dict of estimators."""
    benchmark = ClassificationBenchmark()

    estimators = {"D": DummyClassifier(), "KN": KNeighborsTimeSeriesClassifier()}

    benchmark.add_estimator(estimators)
    scorers = [accuracy_score, brier_score_loss]

    cv_splitter = KFold(n_splits=3)
    benchmark.add_task(make_classification_problem, cv_splitter, scorers)

    results_file = tmp_path / "results.csv"
    results_df = benchmark.run(results_file)

    pd.testing.assert_series_equal(
        pd.Series(["D", "KN"], name="model_id"),
        results_df["model_id"],
    )


@pytest.mark.skipif(
    not run_test_module_changed("sktime.benchmarking"),
    reason="run test only if benchmarking module has changed",
)
def test_add_estimator_twice(tmp_path):
    """Test adding the same estimator twice."""
    benchmark = ClassificationBenchmark()
    benchmark.add_estimator(DummyClassifier())
    benchmark.add_estimator(DummyClassifier())
    scorers = [accuracy_score]

    cv_splitter = KFold(n_splits=3)
    benchmark.add_task(make_classification_problem, cv_splitter, scorers)

    results_file = tmp_path / "results.csv"
    results_df = benchmark.run(results_file)

    pd.testing.assert_series_equal(
        pd.Series(["DummyClassifier", "DummyClassifier_2"], name="model_id"),
        results_df["model_id"],
    )

    msg = "add_estimator does not register all estimators."
    assert len(benchmark.estimators.entities) == 2, msg


@pytest.mark.skipif(
    not run_test_module_changed("sktime.benchmarking"),
    reason="run test only if benchmarking module has changed",
)
def test_add_multiple_task(tmp_path):
    """Test adding multiple tasks for benchmarking."""
    benchmark = ClassificationBenchmark()
    benchmark.add_estimator(DummyClassifier())

    dataset_loaders = [make_classification_problem, load_unit_test]
    cv_splitter = KFold(n_splits=3)
    scorers = [accuracy_score, brier_score_loss]

    for dataset_loader in dataset_loaders:
        benchmark.add_task(
            dataset_loader,
            cv_splitter,
            scorers,
        )

    results_file = tmp_path / "results.csv"
    results_df = benchmark.run(results_file)

    pd.testing.assert_series_equal(
        pd.Series(
            [
                "[dataset=make_classification_problem]_[cv_splitter=KFold]",
                "[dataset=load_unit_test]_[cv_splitter=KFold]",
            ],
            name="validation_id",
        ),
        results_df["validation_id"],
    )


@pytest.mark.skipif(
    not run_test_module_changed("sktime.benchmarking"),
    reason="run test only if benchmarking module has changed",
)
@pytest.mark.datadownload
def test_multiple_dataset_format(tmp_path):
    benchmark = ClassificationBenchmark()
    benchmark.add_estimator(DummyClassifier())

    dataset_loaders = [ArrowHead, UCRUEADataset("Beef")]
    cv_splitter = KFold(n_splits=3)
    scorers = [accuracy_score]

    for dataset_loader in dataset_loaders:
        benchmark.add_task(
            dataset_loader,
            cv_splitter,
            scorers,
        )

    results_file = tmp_path / "results.csv"
    results_df = benchmark.run(results_file)

    pd.testing.assert_series_equal(
        pd.Series(
            [
<<<<<<< HEAD
                "[dataset=load_arrow_head]_[cv_splitter=KFold]",
                "[dataset=ArrowHead]_[cv_splitter=KFold]",
                "[dataset=Beef]_[cv_splitter=KFold]",
=======
                "[dataset=ArrowHead]_[cv_splitter=KFold]",
                "_[cv_splitter=KFold]",
>>>>>>> 59a13753
            ],
            name="validation_id",
        ),
        results_df["validation_id"],
    )<|MERGE_RESOLUTION|>--- conflicted
+++ resolved
@@ -202,14 +202,8 @@
     pd.testing.assert_series_equal(
         pd.Series(
             [
-<<<<<<< HEAD
-                "[dataset=load_arrow_head]_[cv_splitter=KFold]",
-                "[dataset=ArrowHead]_[cv_splitter=KFold]",
-                "[dataset=Beef]_[cv_splitter=KFold]",
-=======
                 "[dataset=ArrowHead]_[cv_splitter=KFold]",
                 "_[cv_splitter=KFold]",
->>>>>>> 59a13753
             ],
             name="validation_id",
         ),
