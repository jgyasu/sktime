"""Tests for Classification Benchmark."""

__author__ = ["jgyasu"]

import pandas as pd
import pytest
from sklearn.metrics import accuracy_score, brier_score_loss
from sklearn.model_selection import KFold

from sktime.benchmarking.classification import ClassificationBenchmark
from sktime.classification.distance_based import KNeighborsTimeSeriesClassifier
from sktime.classification.dummy import DummyClassifier
<<<<<<< HEAD
from sktime.datasets import ArrowHead, UCRUEADataset, load_unit_test
=======
from sktime.datasets import (
    ArrowHead,
    UCRUEADataset,
    load_unit_test,
)
>>>>>>> 59a13753
from sktime.tests.test_switch import run_test_module_changed
from sktime.utils._testing.panel import make_classification_problem


@pytest.mark.skipif(
    not run_test_module_changed("sktime.benchmarking"),
    reason="run test only if benchmarking module has changed",
)
<<<<<<< HEAD
def test_classification_benchmark(tmp_path):
=======
@pytest.mark.parametrize("write_file", [True, False])
def test_classification_benchmark(tmp_path, write_file):
>>>>>>> 59a13753
    """Test classification benchmark with single estimator and task."""
    benchmark = ClassificationBenchmark()
    benchmark.add_estimator(DummyClassifier())
    scorers = [accuracy_score]

    cv_splitter = KFold(n_splits=3)
    benchmark.add_task(make_classification_problem, cv_splitter, scorers)

    if write_file:
        results_file = tmp_path / "results.csv"
    else:
        results_file = None
    results_df = benchmark.run(results_file)

    expected_benchmark_labels = [
        "accuracy_score_fold_0_test",
        "accuracy_score_fold_1_test",
        "accuracy_score_fold_2_test",
        "accuracy_score_mean",
        "accuracy_score_std",
        "fit_time_fold_0_test",
        "fit_time_fold_1_test",
        "fit_time_fold_2_test",
        "fit_time_mean",
        "fit_time_std",
        "pred_time_fold_0_test",
        "pred_time_fold_1_test",
        "pred_time_fold_2_test",
        "pred_time_mean",
        "pred_time_std",
        "runtime_secs",
    ]

    result_rows = results_df.T.index.to_list()
    for metric in expected_benchmark_labels:
        assert metric in result_rows, f"{metric} not found in result rows"


@pytest.mark.skipif(
    not run_test_module_changed("sktime.benchmarking"),
    reason="run test only if benchmarking module has changed",
)
def test_add_list_estimators(tmp_path):
    """Test adding list of estimators."""
    benchmark = ClassificationBenchmark()

    estimators = [DummyClassifier(), KNeighborsTimeSeriesClassifier()]

    benchmark.add_estimator(estimators)
    scorers = [accuracy_score, brier_score_loss]

    cv_splitter = KFold(n_splits=3)
    benchmark.add_task(make_classification_problem, cv_splitter, scorers)

    results_file = tmp_path / "results.csv"
    results_df = benchmark.run(results_file)

    pd.testing.assert_series_equal(
        pd.Series(
            ["DummyClassifier", "KNeighborsTimeSeriesClassifier"], name="model_id"
        ),
        results_df["model_id"],
    )


@pytest.mark.skipif(
    not run_test_module_changed("sktime.benchmarking"),
    reason="run test only if benchmarking module has changed",
)
def test_add_dict_estimators(tmp_path):
    """Test adding dict of estimators."""
    benchmark = ClassificationBenchmark()

    estimators = {"D": DummyClassifier(), "KN": KNeighborsTimeSeriesClassifier()}

    benchmark.add_estimator(estimators)
    scorers = [accuracy_score, brier_score_loss]

    cv_splitter = KFold(n_splits=3)
    benchmark.add_task(make_classification_problem, cv_splitter, scorers)

    results_file = tmp_path / "results.csv"
    results_df = benchmark.run(results_file)

    pd.testing.assert_series_equal(
        pd.Series(["D", "KN"], name="model_id"),
        results_df["model_id"],
    )


@pytest.mark.skipif(
    not run_test_module_changed("sktime.benchmarking"),
    reason="run test only if benchmarking module has changed",
)
def test_add_estimator_twice(tmp_path):
    """Test adding the same estimator twice."""
    benchmark = ClassificationBenchmark()
    benchmark.add_estimator(DummyClassifier())
    benchmark.add_estimator(DummyClassifier())
    scorers = [accuracy_score]

    cv_splitter = KFold(n_splits=3)
    benchmark.add_task(make_classification_problem, cv_splitter, scorers)

    results_file = tmp_path / "results.csv"
    results_df = benchmark.run(results_file)

    pd.testing.assert_series_equal(
        pd.Series(["DummyClassifier", "DummyClassifier_2"], name="model_id"),
        results_df["model_id"],
    )

    msg = "add_estimator does not register all estimators."
    assert len(benchmark.estimators.entities) == 2, msg


@pytest.mark.skipif(
    not run_test_module_changed("sktime.benchmarking"),
    reason="run test only if benchmarking module has changed",
)
def test_add_multiple_task(tmp_path):
    """Test adding multiple tasks for benchmarking."""
    benchmark = ClassificationBenchmark()
    benchmark.add_estimator(DummyClassifier())

    dataset_loaders = [make_classification_problem, load_unit_test]
    cv_splitter = KFold(n_splits=3)
    scorers = [accuracy_score, brier_score_loss]

    for dataset_loader in dataset_loaders:
        benchmark.add_task(
            dataset_loader,
            cv_splitter,
            scorers,
        )

    results_file = tmp_path / "results.csv"
    results_df = benchmark.run(results_file)

    pd.testing.assert_series_equal(
        pd.Series(
            [
                "[dataset=make_classification_problem]_[cv_splitter=KFold]",
                "[dataset=load_unit_test]_[cv_splitter=KFold]",
            ],
            name="validation_id",
        ),
        results_df["validation_id"],
    )


@pytest.mark.skipif(
    not run_test_module_changed("sktime.benchmarking"),
    reason="run test only if benchmarking module has changed",
)
<<<<<<< HEAD
=======
@pytest.mark.datadownload
>>>>>>> 59a13753
def test_multiple_dataset_format(tmp_path):
    benchmark = ClassificationBenchmark()
    benchmark.add_estimator(DummyClassifier())

    dataset_loaders = [ArrowHead, UCRUEADataset("Beef")]
    cv_splitter = KFold(n_splits=3)
    scorers = [accuracy_score]

    for dataset_loader in dataset_loaders:
        benchmark.add_task(
            dataset_loader,
            cv_splitter,
            scorers,
        )

    results_file = tmp_path / "results.csv"
    results_df = benchmark.run(results_file)

    pd.testing.assert_series_equal(
        pd.Series(
            [
                "[dataset=ArrowHead]_[cv_splitter=KFold]",
                "_[cv_splitter=KFold]",
            ],
            name="validation_id",
        ),
        results_df["validation_id"],
    )<|MERGE_RESOLUTION|>--- conflicted
+++ resolved
@@ -10,15 +10,11 @@
 from sktime.benchmarking.classification import ClassificationBenchmark
 from sktime.classification.distance_based import KNeighborsTimeSeriesClassifier
 from sktime.classification.dummy import DummyClassifier
-<<<<<<< HEAD
-from sktime.datasets import ArrowHead, UCRUEADataset, load_unit_test
-=======
 from sktime.datasets import (
     ArrowHead,
     UCRUEADataset,
     load_unit_test,
 )
->>>>>>> 59a13753
 from sktime.tests.test_switch import run_test_module_changed
 from sktime.utils._testing.panel import make_classification_problem
 
@@ -27,12 +23,8 @@
     not run_test_module_changed("sktime.benchmarking"),
     reason="run test only if benchmarking module has changed",
 )
-<<<<<<< HEAD
-def test_classification_benchmark(tmp_path):
-=======
 @pytest.mark.parametrize("write_file", [True, False])
 def test_classification_benchmark(tmp_path, write_file):
->>>>>>> 59a13753
     """Test classification benchmark with single estimator and task."""
     benchmark = ClassificationBenchmark()
     benchmark.add_estimator(DummyClassifier())
@@ -188,10 +180,7 @@
     not run_test_module_changed("sktime.benchmarking"),
     reason="run test only if benchmarking module has changed",
 )
-<<<<<<< HEAD
-=======
 @pytest.mark.datadownload
->>>>>>> 59a13753
 def test_multiple_dataset_format(tmp_path):
     benchmark = ClassificationBenchmark()
     benchmark.add_estimator(DummyClassifier())
