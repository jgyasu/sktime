--- conflicted
+++ resolved
@@ -379,10 +379,7 @@
     not run_test_module_changed("sktime.benchmarking"),
     reason="run test only if benchmarking module has changed",
 )
-<<<<<<< HEAD
-=======
 @pytest.mark.datadownload
->>>>>>> 59a13753
 def test_dataset_classes(tmp_path):
     benchmark = ForecastingBenchmark()
     benchmark.add_estimator(NaiveForecaster())
