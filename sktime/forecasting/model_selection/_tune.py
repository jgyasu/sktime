#!/usr/bin/env python3 -u
# copyright: sktime developers, BSD-3-Clause License (see LICENSE file)
"""Implements grid search functionality to tune forecasters."""

__all__ = [
    "ForecastingGridSearchCV",
    "ForecastingRandomizedSearchCV",
    "ForecastingSkoptSearchCV",
    "ForecastingOptunaSearchCV",
]

from collections.abc import Iterable, Mapping, Sequence
from typing import Optional, Union

import numpy as np
import pandas as pd
from sklearn.model_selection import ParameterGrid, ParameterSampler, check_cv

from sktime.datatypes import mtype_to_scitype
from sktime.exceptions import NotFittedError
from sktime.forecasting.base._delegate import _DelegatedForecaster
from sktime.forecasting.model_evaluation import evaluate
from sktime.performance_metrics.base import BaseMetric
from sktime.split.base import BaseSplitter
from sktime.utils.parallel import parallelize
from sktime.utils.validation.forecasting import check_scoring
from sktime.utils.warnings import warn


class BaseGridSearch(_DelegatedForecaster):
    _tags = {
        "authors": ["mloning", "fkiraly", "aiwalter"],
        "scitype:y": "both",
        "requires-fh-in-fit": False,
        "handles-missing-data": False,
        "ignores-exogeneous-X": True,
        "capability:pred_int": True,
        "capability:pred_int:insample": True,
    }

    def __init__(
        self,
        forecaster,
        cv,
        strategy="refit",
        backend="loky",
        refit=False,
        scoring=None,
        verbose=0,
        return_n_best_forecasters=1,
        update_behaviour="full_refit",
        error_score=np.nan,
        tune_by_instance=False,
        tune_by_variable=False,
        backend_params=None,
        n_jobs="deprecated",
    ):
        self.forecaster = forecaster
        self.cv = cv
        self.strategy = strategy
        self.backend = backend
        self.refit = refit
        self.scoring = scoring
        self.verbose = verbose
        self.return_n_best_forecasters = return_n_best_forecasters
        self.update_behaviour = update_behaviour
        self.error_score = error_score
        self.tune_by_instance = tune_by_instance
        self.tune_by_variable = tune_by_variable
        self.backend_params = backend_params
        self.n_jobs = n_jobs

        super().__init__()

        self._set_delegated_tags(forecaster)

        tags_to_clone = ["y_inner_mtype", "X_inner_mtype"]
        self.clone_tags(forecaster, tags_to_clone)
        self._extend_to_all_scitypes("y_inner_mtype")
        self._extend_to_all_scitypes("X_inner_mtype")

        # this ensures univariate broadcasting over variables
        # if tune_by_variable is True
        if tune_by_variable:
            self.set_tags(**{"scitype:y": "univariate"})

<<<<<<< HEAD
        # todo 0.35.0: check if this is still necessary
=======
        # todo 0.36.0: check if this is still necessary
>>>>>>> d49b06bf
        # n_jobs is deprecated, left due to use in tutorials, books, blog posts
        if n_jobs != "deprecated":
            warn(
                f"Parameter n_jobs of {self.__class__.__name__} has been removed "
                "in sktime 0.27.0 and is no longer used. It is ignored when passed. "
                "Instead, the backend and backend_params parameters should be used "
                "to pass n_jobs or other parallelization parameters.",
                obj=self,
                stacklevel=2,
            )

    # attribute for _DelegatedForecaster, which then delegates
    #     all non-overridden methods are same as of getattr(self, _delegate_name)
    #     see further details in _DelegatedForecaster docstring
    _delegate_name = "best_forecaster_"

    def _extend_to_all_scitypes(self, tagname):
        """Ensure mtypes for all scitypes are in the tag with tagname.

        Mutates self tag with name ``tagname``.
        If no mtypes are present of a time series scitype, adds a pandas based one.
        If only univariate pandas scitype is present for Series ("pd.Series"),
        also adds the multivariate one ("pd.DataFrame").

        If tune_by_instance is True, only Series mtypes are added,
        and potentially present Panel or Hierarchical mtypes are removed.

        Parameters
        ----------
        tagname : str, name of the tag. Should be "y_inner_mtype" or "X_inner_mtype".

        Returns
        -------
        None (mutates tag in self)
        """
        tagval = self.get_tag(tagname)
        if not isinstance(tagval, list):
            tagval = [tagval]
        scitypes = mtype_to_scitype(tagval, return_unique=True)
        # if no Series mtypes are present, add pd.DataFrame
        if "Series" not in scitypes:
            tagval = tagval + ["pd.DataFrame"]
        # ensure we have a Series mtype capable of multivariate
        elif "pd.Series" in tagval and "pd.DataFrame" not in tagval:
            tagval = ["pd.DataFrame"] + tagval
        # if no Panel mtypes are present, add pd.DataFrame based one
        if "Panel" not in scitypes:
            tagval = tagval + ["pd-multiindex"]
        # if no Hierarchical mtypes are present, add pd.DataFrame based one
        if "Hierarchical" not in scitypes:
            tagval = tagval + ["pd_multiindex_hier"]

        if self.tune_by_instance:
            tagval = [x for x in tagval if mtype_to_scitype(x) == "Series"]

        self.set_tags(**{tagname: tagval})

    def _get_fitted_params(self):
        """Get fitted parameters.

        Returns
        -------
        fitted_params : dict
            A dict containing the best hyper parameters and the parameters of
            the best estimator (if available), merged together with the former
            taking precedence.
        """
        fitted_params = {}
        try:
            fitted_params = self.best_forecaster_.get_fitted_params()
        except NotImplementedError:
            pass
        fitted_params = {**fitted_params, **self.best_params_}
        fitted_params.update(self._get_fitted_params_default())

        return fitted_params

    def _run_search(self, evaluate_candidates):
        raise NotImplementedError("abstract method")

    def _fit(self, y, X, fh):
        """Fit to training data.

        Parameters
        ----------
        y : pd.Series
            Target time series to which to fit the forecaster.
        fh : int, list or np.array, optional (default=None)
            The forecasters horizon with the steps ahead to to predict.
        X : pd.DataFrame, optional (default=None)
            Exogenous variables are ignored

        Returns
        -------
        self : returns an instance of self.
        """
        cv = check_cv(self.cv)

        scoring = check_scoring(self.scoring, obj=self)
        scoring_name = f"test_{scoring.name}"

        backend = self.backend
        backend_params = self.backend_params if self.backend_params else {}

        def evaluate_candidates(candidate_params):
            candidate_params = list(candidate_params)

            if self.verbose > 0:
                n_candidates = len(candidate_params)
                n_splits = cv.get_n_splits(y)
                print(
                    f"Fitting {n_splits} folds for each of {n_candidates} candidates,"
                    f" totalling {n_candidates * n_splits} fits"
                )

            # Set meta variables for parallelization.
            meta = {}
            meta["forecaster"] = self.forecaster
            meta["y"] = y
            meta["X"] = X
            meta["cv"] = cv
            meta["strategy"] = self.strategy
            meta["scoring"] = scoring
            meta["error_score"] = self.error_score
            meta["scoring_name"] = scoring_name

            out = parallelize(
                fun=_fit_and_score,
                iter=candidate_params,
                meta=meta,
                backend=backend,
                backend_params=backend_params,
            )

            if len(out) < 1:
                raise ValueError(
                    "No fits were performed. "
                    "Was the CV iterator empty? "
                    "Were there no candidates?"
                )

            return out

        # Run grid-search cross-validation.
        results = self._run_search(evaluate_candidates)

        results = pd.DataFrame(results)

        # Rank results, according to whether greater is better for the given scoring.
        results[f"rank_{scoring_name}"] = results.loc[:, f"mean_{scoring_name}"].rank(
            ascending=scoring.get_tag("lower_is_better")
        )

        self.cv_results_ = results

        # Select best parameters.
        self.best_index_ = results.loc[:, f"rank_{scoring_name}"].argmin()
        # Raise error if all fits in evaluate failed because all score values are NaN.
        if self.best_index_ == -1:
            raise NotFittedError(
                f"""All fits of forecaster failed,
                set error_score='raise' to see the exceptions.
                Failed forecaster: {self.forecaster}"""
            )
        self.best_score_ = results.loc[self.best_index_, f"mean_{scoring_name}"]
        self.best_params_ = results.loc[self.best_index_, "params"]
        self.best_forecaster_ = self.forecaster.clone().set_params(**self.best_params_)

        # Refit model with best parameters.
        if self.refit:
            self.best_forecaster_.fit(y=y, X=X, fh=fh)

        # Sort values according to rank
        results = results.sort_values(
            by=f"rank_{scoring_name}",
            ascending=True,
        )
        # Select n best forecaster
        self.n_best_forecasters_ = []
        self.n_best_scores_ = []
        _forecasters_to_return = min(self.return_n_best_forecasters, len(results.index))
        if _forecasters_to_return == -1:
            _forecasters_to_return = len(results.index)
        for i in range(_forecasters_to_return):
            params = results["params"].iloc[i]
            rank = results[f"rank_{scoring_name}"].iloc[i]
            rank = str(int(rank))
            forecaster = self.forecaster.clone().set_params(**params)
            # Refit model with best parameters.
            if self.refit:
                forecaster.fit(y=y, X=X, fh=fh)
            self.n_best_forecasters_.append((rank, forecaster))
            # Save score
            score = results[f"mean_{scoring_name}"].iloc[i]
            self.n_best_scores_.append(score)

        return self

    def _predict(self, fh, X):
        """Forecast time series at future horizon.

        private _predict containing the core logic, called from predict

        State required:
            Requires state to be "fitted".

        Accesses in self:
            Fitted model attributes ending in "_"
            self.cutoff

        Parameters
        ----------
        fh : guaranteed to be ForecastingHorizon or None, optional (default=None)
            The forecasting horizon with the steps ahead to to predict.
            If not passed in _fit, guaranteed to be passed here
        X : pd.DataFrame, optional (default=None)
            Exogenous time series

        Returns
        -------
        y_pred : pd.Series
            Point predictions
        """
        if not self.refit:
            raise RuntimeError(
                f"In {self.__class__.__name__}, refit must be True to make predictions,"
                f" but found refit=False. If refit=False, {self.__class__.__name__} can"
                " be used only to tune hyper-parameters, as a parameter estimator."
            )
        return super()._predict(fh=fh, X=X)

    def _update(self, y, X=None, update_params=True):
        """Update time series to incremental training data.

        Parameters
        ----------
        y : guaranteed to be of a type in self.get_tag("y_inner_mtype")
            Time series with which to update the forecaster.
            if self.get_tag("scitype:y")=="univariate":
                guaranteed to have a single column/variable
            if self.get_tag("scitype:y")=="multivariate":
                guaranteed to have 2 or more columns
            if self.get_tag("scitype:y")=="both": no restrictions apply
        X : optional (default=None)
            guaranteed to be of a type in self.get_tag("X_inner_mtype")
            Exogeneous time series for the forecast
        update_params : bool, optional (default=True)
            whether model parameters should be updated

        Returns
        -------
        self : reference to self
        """
        update_behaviour = self.update_behaviour

        if update_behaviour == "full_refit":
            super()._update(y=y, X=X, update_params=update_params)
        elif update_behaviour == "inner_only":
            self.best_forecaster_.update(y=y, X=X, update_params=update_params)
        elif update_behaviour == "no_update":
            self.best_forecaster_.update(y=y, X=X, update_params=False)
        else:
            raise ValueError(
                'update_behaviour must be one of "full_refit", "inner_only",'
                f' or "no_update", but found {update_behaviour}'
            )
        return self


def _fit_and_score(params, meta):
    """Fit and score forecaster with given parameters.

    Root level function for parallelization, called from
    BaseGridSearchCV._fit, evaluate_candidates, within parallelize.
    """
    meta = meta.copy()
    scoring_name = meta.pop("scoring_name")

    # Set parameters.
    forecaster = meta.pop("forecaster").clone()
    forecaster.set_params(**params)

    # Evaluate.
    out = evaluate(forecaster, **meta)

    # Filter columns.
    out = out.filter(items=[scoring_name, "fit_time", "pred_time"], axis=1)

    # Aggregate results.
    out = out.mean()
    out = out.add_prefix("mean_")

    # Add parameters to output table.
    out["params"] = params

    return out


class ForecastingGridSearchCV(BaseGridSearch):
    """Perform grid-search cross-validation to find optimal model parameters.

    The forecaster is fit on the initial window and then temporal
    cross-validation is used to find the optimal parameter.

    Grid-search cross-validation is performed based on a cross-validation
    iterator encoding the cross-validation scheme, the parameter grid to
    search over, and (optionally) the evaluation metric for comparing model
    performance. As in scikit-learn, tuning works through the common
    hyper-parameter interface which allows to repeatedly fit and evaluate
    the same forecaster with different hyper-parameters.

    Parameters
    ----------
    forecaster : sktime forecaster, BaseForecaster instance or interface compatible
        The forecaster to tune, must implement the sktime forecaster interface.
        sklearn regressors can be used, but must first be converted to forecasters
        via one of the reduction compositors, e.g., via ``make_reduction``
    cv : cross-validation generator or an iterable
        e.g. SlidingWindowSplitter()
    strategy : {"refit", "update", "no-update_params"}, optional, default="refit"
        data ingestion strategy in fitting cv, passed to ``evaluate`` internally
        defines the ingestion mode when the forecaster sees new data when window expands
        "refit" = a new copy of the forecaster is fitted to each training window
        "update" = forecaster is updated with training window data, in sequence provided
        "no-update_params" = fit to first training window, re-used without fit or update
    update_behaviour : str, optional, default = "full_refit"
        one of {"full_refit", "inner_only", "no_update"}
        behaviour of the forecaster when calling update
        "full_refit" = both tuning parameters and inner estimator refit on all data seen
        "inner_only" = tuning parameters are not re-tuned, inner estimator is updated
        "no_update" = neither tuning parameters nor inner estimator are updated
    param_grid : dict or list of dictionaries
        Model tuning parameters of the forecaster to evaluate

    scoring : sktime metric (BaseMetric), str, or callable, optional (default=None)
        scoring metric to use in tuning the forecaster

        * sktime metric objects (BaseMetric) descendants can be searched
        with the ``registry.all_estimators`` search utility,
        for instance via ``all_estimators("metric", as_dataframe=True)``

        * If callable, must have signature
        ``(y_true: 1D np.ndarray, y_pred: 1D np.ndarray) -> float``,
        assuming np.ndarrays being of the same length, and lower being better.
        Metrics in sktime.performance_metrics.forecasting are all of this form.

        * If str, uses registry.resolve_alias to resolve to one of the above.
          Valid strings are valid registry.craft specs, which include
          string repr-s of any BaseMetric object, e.g., "MeanSquaredError()";
          and keys of registry.ALIAS_DICT referring to metrics.

        * If None, defaults to MeanAbsolutePercentageError()

    refit : bool, optional (default=True)
        True = refit the forecaster with the best parameters on the entire data in fit
        False = no refitting takes place. The forecaster cannot be used to predict.
        This is to be used to tune the hyperparameters, and then use the estimator
        as a parameter estimator, e.g., via get_fitted_params or PluginParamsForecaster.
    verbose: int, optional (default=0)
    return_n_best_forecasters : int, default=1
        In case the n best forecaster should be returned, this value can be set
        and the n best forecasters will be assigned to n_best_forecasters_.
        Set return_n_best_forecasters to -1 to return all forecasters.

    error_score : numeric value or the str 'raise', optional (default=np.nan)
        The test score returned when a forecaster fails to be fitted.
    return_train_score : bool, optional (default=False)

    backend : {"dask", "loky", "multiprocessing", "threading"}, by default "loky".
        Runs parallel evaluate if specified and ``strategy`` is set as "refit".

        - "None": executes loop sequentally, simple list comprehension
        - "loky", "multiprocessing" and "threading": uses ``joblib.Parallel`` loops
        - "joblib": custom and 3rd party ``joblib`` backends, e.g., ``spark``
        - "dask": uses ``dask``, requires ``dask`` package in environment

        Recommendation: Use "dask" or "loky" for parallel evaluate.
        "threading" is unlikely to see speed ups due to the GIL and the serialization
        backend (``cloudpickle``) for "dask" and "loky" is generally more robust
        than the standard ``pickle`` library used in "multiprocessing".

    error_score : "raise" or numeric, default=np.nan
        Value to assign to the score if an exception occurs in estimator fitting. If set
        to "raise", the exception is raised. If a numeric value is given,
        FitFailedWarning is raised.
    tune_by_instance : bool, optional (default=False)
        Whether to tune parameter by each time series instance separately,
        in case of Panel or Hierarchical data passed to the tuning estimator.
        Only applies if time series passed are Panel or Hierarchical.
        If True, clones of the forecaster will be fit to each instance separately,
        and are available in fields of the forecasters_ attribute.
        Has the same effect as applying ForecastByLevel wrapper to self.
        If False, the same best parameter is selected for all instances.
    tune_by_variable : bool, optional (default=False)
        Whether to tune parameter by each time series variable separately,
        in case of multivariate data passed to the tuning estimator.
        Only applies if time series passed are strictly multivariate.
        If True, clones of the forecaster will be fit to each variable separately,
        and are available in fields of the forecasters_ attribute.
        Has the same effect as applying ColumnEnsembleForecaster wrapper to self.
        If False, the same best parameter is selected for all variables.

    backend_params : dict, optional
        additional parameters passed to the backend as config.
        Directly passed to ``utils.parallel.parallelize``.
        Valid keys depend on the value of ``backend``:

        - "None": no additional parameters, ``backend_params`` is ignored
        - "loky", "multiprocessing" and "threading": default ``joblib`` backends
          any valid keys for ``joblib.Parallel`` can be passed here, e.g., ``n_jobs``,
          with the exception of ``backend`` which is directly controlled by ``backend``.
          If ``n_jobs`` is not passed, it will default to ``-1``, other parameters
          will default to ``joblib`` defaults.
        - "joblib": custom and 3rd party ``joblib`` backends, e.g., ``spark``.
          any valid keys for ``joblib.Parallel`` can be passed here, e.g., ``n_jobs``,
          ``backend`` must be passed as a key of ``backend_params`` in this case.
          If ``n_jobs`` is not passed, it will default to ``-1``, other parameters
          will default to ``joblib`` defaults.
        - "dask": any valid keys for ``dask.compute`` can be passed, e.g., ``scheduler``

    Attributes
    ----------
    best_index_ : int
    best_score_: float
        Score of the best model
    best_params_ : dict
        Best parameter values across the parameter grid
    best_forecaster_ : estimator
        Fitted estimator with the best parameters
    cv_results_ : dict
        Results from grid search cross validation
    n_splits_: int
        Number of splits in the data for cross validation
    refit_time_ : float
        Time (seconds) to refit the best forecaster
    scorer_ : function
        Function used to score model
    n_best_forecasters_: list of tuples ("rank", <forecaster>)
        The "rank" is in relation to best_forecaster_
    n_best_scores_: list of float
        The scores of n_best_forecasters_ sorted from best to worst
        score of forecasters
    forecasters_ : pd.DataFramee
        DataFrame with all fitted forecasters and their parameters.
        Only present if tune_by_instance=True or tune_by_variable=True,
        and at least one of the two is applicable.
        In this case, the other attributes are not present in self,
        only in the fields of forecasters_.

    Examples
    --------
    >>> from sktime.datasets import load_shampoo_sales
    >>> from sktime.forecasting.model_selection import ForecastingGridSearchCV
    >>> from sktime.split import ExpandingWindowSplitter
    >>> from sktime.forecasting.naive import NaiveForecaster
    >>> y = load_shampoo_sales()
    >>> fh = [1,2,3]
    >>> cv = ExpandingWindowSplitter(fh=fh)
    >>> forecaster = NaiveForecaster()
    >>> param_grid = {"strategy" : ["last", "mean", "drift"]}
    >>> gscv = ForecastingGridSearchCV(
    ...     forecaster=forecaster,
    ...     param_grid=param_grid,
    ...     cv=cv)
    >>> gscv.fit(y)
    ForecastingGridSearchCV(...)
    >>> y_pred = gscv.predict(fh)

        Advanced model meta-tuning (model selection) with multiple forecasters
        together with hyper-parametertuning at same time using sklearn notation:

    >>> from sktime.datasets import load_shampoo_sales
    >>> from sktime.forecasting.exp_smoothing import ExponentialSmoothing
    >>> from sktime.forecasting.naive import NaiveForecaster
    >>> from sktime.split import ExpandingWindowSplitter
    >>> from sktime.forecasting.model_selection import ForecastingGridSearchCV
    >>> from sktime.forecasting.compose import TransformedTargetForecaster
    >>> from sktime.forecasting.theta import ThetaForecaster
    >>> from sktime.transformations.series.impute import Imputer
    >>> y = load_shampoo_sales()
    >>> pipe = TransformedTargetForecaster(steps=[
    ...     ("imputer", Imputer()),
    ...     ("forecaster", NaiveForecaster())])
    >>> cv = ExpandingWindowSplitter(
    ...     initial_window=24,
    ...     step_length=12,
    ...     fh=[1,2,3])
    >>> gscv = ForecastingGridSearchCV(
    ...     forecaster=pipe,
    ...     param_grid=[{
    ...         "forecaster": [NaiveForecaster(sp=12)],
    ...         "forecaster__strategy": ["drift", "last", "mean"],
    ...     },
    ...     {
    ...         "imputer__method": ["mean", "drift"],
    ...         "forecaster": [ThetaForecaster(sp=12)],
    ...     },
    ...     {
    ...         "imputer__method": ["mean", "median"],
    ...         "forecaster": [ExponentialSmoothing(sp=12)],
    ...         "forecaster__trend": ["add", "mul"],
    ...     },
    ...     ],
    ...     cv=cv,
    ... )  # doctest: +SKIP
    >>> gscv.fit(y)  # doctest: +SKIP
    ForecastingGridSearchCV(...)
    >>> y_pred = gscv.predict(fh=[1,2,3])  # doctest: +SKIP
    """

    def __init__(
        self,
        forecaster,
        cv,
        param_grid,
        scoring=None,
        strategy="refit",
        refit=True,
        verbose=0,
        return_n_best_forecasters=1,
        backend="loky",
        update_behaviour="full_refit",
        error_score=np.nan,
        tune_by_instance=False,
        tune_by_variable=False,
        backend_params=None,
        n_jobs="deprecated",
    ):
        super().__init__(
            forecaster=forecaster,
            scoring=scoring,
            refit=refit,
            cv=cv,
            strategy=strategy,
            verbose=verbose,
            return_n_best_forecasters=return_n_best_forecasters,
            backend=backend,
            update_behaviour=update_behaviour,
            error_score=error_score,
            tune_by_instance=tune_by_instance,
            tune_by_variable=tune_by_variable,
            backend_params=backend_params,
            n_jobs=n_jobs,
        )
        self.param_grid = param_grid

    def _check_param_grid(self, param_grid):
        """_check_param_grid from sklearn 1.0.2, before it was removed."""
        if hasattr(param_grid, "items"):
            param_grid = [param_grid]

        for p in param_grid:
            for name, v in p.items():
                if isinstance(v, np.ndarray) and v.ndim > 1:
                    raise ValueError("Parameter array should be one-dimensional.")

                if isinstance(v, str) or not isinstance(v, (np.ndarray, Sequence)):
                    raise ValueError(
                        f"Parameter grid for parameter ({name}) needs to"
                        f" be a list or numpy array, but got ({type(v)})."
                        " Single values need to be wrapped in a list"
                        " with one element."
                    )

                if len(v) == 0:
                    raise ValueError(
                        f"Parameter values for parameter ({name}) need "
                        "to be a non-empty sequence."
                    )

    def _run_search(self, evaluate_candidates):
        """Search all candidates in param_grid."""
        self._check_param_grid(self.param_grid)
        return evaluate_candidates(ParameterGrid(self.param_grid))

    @classmethod
    def get_test_params(cls, parameter_set="default"):
        """Return testing parameter settings for the estimator.

        Parameters
        ----------
        parameter_set : str, default="default"
            Name of the set of test parameters to return, for use in tests. If no
            special parameters are defined for a value, will return ``"default"`` set.

        Returns
        -------
        params : dict or list of dict
        """
        from sktime.forecasting.naive import NaiveForecaster
        from sktime.forecasting.trend import PolynomialTrendForecaster
        from sktime.performance_metrics.forecasting import (
            MeanAbsolutePercentageError,
            mean_absolute_percentage_error,
        )
        from sktime.split import SingleWindowSplitter

        params = {
            "forecaster": NaiveForecaster(strategy="mean"),
            "cv": SingleWindowSplitter(fh=1),
            "param_grid": {"window_length": [2, 5]},
            "scoring": MeanAbsolutePercentageError(symmetric=True),
        }
        params2 = {
            "forecaster": PolynomialTrendForecaster(),
            "cv": SingleWindowSplitter(fh=1),
            "param_grid": {"degree": [1, 2]},
            "scoring": mean_absolute_percentage_error,
            "update_behaviour": "inner_only",
        }
        params3 = {
            "forecaster": NaiveForecaster(strategy="mean"),
            "cv": SingleWindowSplitter(fh=1),
            "param_grid": {"window_length": [3, 4]},
            "scoring": "MeanAbsolutePercentageError(symmetric=True)",
            "update_behaviour": "no_update",
        }
        return [params, params2, params3]


class ForecastingRandomizedSearchCV(BaseGridSearch):
    """Perform randomized-search cross-validation to find optimal model parameters.

    The forecaster is fit on the initial window and then temporal
    cross-validation is used to find the optimal parameter

    Randomized cross-validation is performed based on a cross-validation
    iterator encoding the cross-validation scheme, the parameter distributions to
    search over, and (optionally) the evaluation metric for comparing model
    performance. As in scikit-learn, tuning works through the common
    hyper-parameter interface which allows to repeatedly fit and evaluate
    the same forecaster with different hyper-parameters.

    Parameters
    ----------
    forecaster : sktime forecaster, BaseForecaster instance or interface compatible
        The forecaster to tune, must implement the sktime forecaster interface.
        sklearn regressors can be used, but must first be converted to forecasters
        via one of the reduction compositors, e.g., via ``make_reduction``
    cv : cross-validation generator or an iterable
        e.g. SlidingWindowSplitter()
    strategy : {"refit", "update", "no-update_params"}, optional, default="refit"
        data ingestion strategy in fitting cv, passed to ``evaluate`` internally
        defines the ingestion mode when the forecaster sees new data when window expands
        "refit" = a new copy of the forecaster is fitted to each training window
        "update" = forecaster is updated with training window data, in sequence provided
        "no-update_params" = fit to first training window, re-used without fit or update
    update_behaviour: str, optional, default = "full_refit"
        one of {"full_refit", "inner_only", "no_update"}
        behaviour of the forecaster when calling update
        "full_refit" = both tuning parameters and inner estimator refit on all data seen
        "inner_only" = tuning parameters are not re-tuned, inner estimator is updated
        "no_update" = neither tuning parameters nor inner estimator are updated
    param_distributions : dict or list of dicts
        Dictionary with parameters names (``str``) as keys and distributions
        or lists of parameters to try. Distributions must provide a ``rvs``
        method for sampling (such as those from scipy.stats.distributions).
        If a list is given, it is sampled uniformly.
        If a list of dicts is given, first a dict is sampled uniformly, and
        then a parameter is sampled using that dict as above.
    n_iter : int, default=10
        Number of parameter settings that are sampled. n_iter trades
        off runtime vs quality of the solution.

    scoring : sktime metric (BaseMetric), str, or callable, optional (default=None)
        scoring metric to use in tuning the forecaster

        * sktime metric objects (BaseMetric) descendants can be searched
        with the ``registry.all_estimators`` search utility,
        for instance via ``all_estimators("metric", as_dataframe=True)``

        * If callable, must have signature
        ``(y_true: 1D np.ndarray, y_pred: 1D np.ndarray) -> float``,
        assuming np.ndarrays being of the same length, and lower being better.
        Metrics in sktime.performance_metrics.forecasting are all of this form.

        * If str, uses registry.resolve_alias to resolve to one of the above.
          Valid strings are valid registry.craft specs, which include
          string repr-s of any BaseMetric object, e.g., "MeanSquaredError()";
          and keys of registry.ALIAS_DICT referring to metrics.

        * If None, defaults to MeanAbsolutePercentageError()

    refit : bool, optional (default=True)
        True = refit the forecaster with the best parameters on the entire data in fit
        False = no refitting takes place. The forecaster cannot be used to predict.
        This is to be used to tune the hyperparameters, and then use the estimator
        as a parameter estimator, e.g., via get_fitted_params or PluginParamsForecaster.
    verbose : int, optional (default=0)
    return_n_best_forecasters: int, default=1
        In case the n best forecaster should be returned, this value can be set
        and the n best forecasters will be assigned to n_best_forecasters_.
        Set return_n_best_forecasters to -1 to return all forecasters.

    random_state : int, RandomState instance or None, default=None
        Pseudo random number generator state used for random uniform sampling
        from lists of possible values instead of scipy.stats distributions.
        Pass an int for reproducible output across multiple
        function calls.

    backend : {"dask", "loky", "multiprocessing", "threading"}, by default "loky".
        Runs parallel evaluate if specified and ``strategy`` is set as "refit".

        - "None": executes loop sequentally, simple list comprehension
        - "loky", "multiprocessing" and "threading": uses ``joblib.Parallel`` loops
        - "joblib": custom and 3rd party ``joblib`` backends, e.g., ``spark``
        - "dask": uses ``dask``, requires ``dask`` package in environment

        Recommendation: Use "dask" or "loky" for parallel evaluate.
        "threading" is unlikely to see speed ups due to the GIL and the serialization
        backend (``cloudpickle``) for "dask" and "loky" is generally more robust
        than the standard ``pickle`` library used in "multiprocessing".

    error_score : "raise" or numeric, default=np.nan
        Value to assign to the score if an exception occurs in estimator fitting. If set
        to "raise", the exception is raised. If a numeric value is given,
        FitFailedWarning is raised.
    tune_by_instance : bool, optional (default=False)
        Whether to tune parameter by each time series instance separately,
        in case of Panel or Hierarchical data passed to the tuning estimator.
        Only applies if time series passed are Panel or Hierarchical.
        If True, clones of the forecaster will be fit to each instance separately,
        and are available in fields of the forecasters_ attribute.
        Has the same effect as applying ForecastByLevel wrapper to self.
        If False, the same best parameter is selected for all instances.
    tune_by_variable : bool, optional (default=False)
        Whether to tune parameter by each time series variable separately,
        in case of multivariate data passed to the tuning estimator.
        Only applies if time series passed are strictly multivariate.
        If True, clones of the forecaster will be fit to each variable separately,
        and are available in fields of the forecasters_ attribute.
        Has the same effect as applying ColumnEnsembleForecaster wrapper to self.
        If False, the same best parameter is selected for all variables.

    backend_params : dict, optional
        additional parameters passed to the backend as config.
        Directly passed to ``utils.parallel.parallelize``.
        Valid keys depend on the value of ``backend``:

        - "None": no additional parameters, ``backend_params`` is ignored
        - "loky", "multiprocessing" and "threading": default ``joblib`` backends
          any valid keys for ``joblib.Parallel`` can be passed here, e.g., ``n_jobs``,
          with the exception of ``backend`` which is directly controlled by ``backend``.
          If ``n_jobs`` is not passed, it will default to ``-1``, other parameters
          will default to ``joblib`` defaults.
        - "joblib": custom and 3rd party ``joblib`` backends, e.g., ``spark``.
          any valid keys for ``joblib.Parallel`` can be passed here, e.g., ``n_jobs``,
          ``backend`` must be passed as a key of ``backend_params`` in this case.
          If ``n_jobs`` is not passed, it will default to ``-1``, other parameters
          will default to ``joblib`` defaults.
        - "dask": any valid keys for ``dask.compute`` can be passed, e.g., ``scheduler``

    Attributes
    ----------
    best_index_ : int
    best_score_: float
        Score of the best model
    best_params_ : dict
        Best parameter values across the parameter grid
    best_forecaster_ : estimator
        Fitted estimator with the best parameters
    cv_results_ : dict
        Results from grid search cross validation
    n_best_forecasters_: list of tuples ("rank", <forecaster>)
        The "rank" is in relation to best_forecaster_
    n_best_scores_: list of float
        The scores of n_best_forecasters_ sorted from best to worst
        score of forecasters
    forecasters_ : pd.DataFramee
        DataFrame with all fitted forecasters and their parameters.
        Only present if tune_by_instance=True or tune_by_variable=True,
        and at least one of the two is applicable.
        In this case, the other attributes are not present in self,
        only in the fields of forecasters_.
    """

    def __init__(
        self,
        forecaster,
        cv,
        param_distributions,
        n_iter=10,
        scoring=None,
        strategy="refit",
        refit=True,
        verbose=0,
        return_n_best_forecasters=1,
        random_state=None,
        backend="loky",
        update_behaviour="full_refit",
        error_score=np.nan,
        tune_by_instance=False,
        tune_by_variable=False,
        backend_params=None,
        n_jobs="deprecated",
    ):
        super().__init__(
            forecaster=forecaster,
            scoring=scoring,
            strategy=strategy,
            refit=refit,
            cv=cv,
            verbose=verbose,
            return_n_best_forecasters=return_n_best_forecasters,
            backend=backend,
            update_behaviour=update_behaviour,
            error_score=error_score,
            tune_by_instance=tune_by_instance,
            tune_by_variable=tune_by_variable,
            backend_params=backend_params,
            n_jobs=n_jobs,
        )
        self.param_distributions = param_distributions
        self.n_iter = n_iter
        self.random_state = random_state

    def _run_search(self, evaluate_candidates):
        """Search n_iter candidates from param_distributions."""
        return evaluate_candidates(
            ParameterSampler(
                self.param_distributions, self.n_iter, random_state=self.random_state
            )
        )

    @classmethod
    def get_test_params(cls, parameter_set="default"):
        """Return testing parameter settings for the estimator.

        Parameters
        ----------
        parameter_set : str, default="default"
            Name of the set of test parameters to return, for use in tests. If no
            special parameters are defined for a value, will return ``"default"`` set.

        Returns
        -------
        params : dict or list of dict
        """
        from sktime.forecasting.naive import NaiveForecaster
        from sktime.forecasting.trend import PolynomialTrendForecaster
        from sktime.performance_metrics.forecasting import MeanAbsolutePercentageError
        from sktime.split import SingleWindowSplitter

        params = {
            "forecaster": NaiveForecaster(strategy="mean"),
            "cv": SingleWindowSplitter(fh=1),
            "param_distributions": {"window_length": [2, 5]},
            "scoring": MeanAbsolutePercentageError(symmetric=True),
        }

        params2 = {
            "forecaster": PolynomialTrendForecaster(),
            "cv": SingleWindowSplitter(fh=1),
            "param_distributions": {"degree": [1, 2]},
            "scoring": MeanAbsolutePercentageError(symmetric=True),
            "update_behaviour": "inner_only",
        }
        params3 = {
            "forecaster": NaiveForecaster(strategy="mean"),
            "cv": SingleWindowSplitter(fh=1),
            "param_distributions": {"window_length": [3, 4]},
            "scoring": "MeanAbsolutePercentageError(symmetric=True)",
            "update_behaviour": "no_update",
        }

        return [params, params2, params3]


class ForecastingSkoptSearchCV(BaseGridSearch):
    """Bayesian search over hyperparameters for a forecaster.

    Experimental: This feature is under development and interface may likely to change.

    Parameters
    ----------
    forecaster : sktime forecaster, BaseForecaster instance or interface compatible
        The forecaster to tune, must implement the sktime forecaster interface.
        sklearn regressors can be used, but must first be converted to forecasters
        via one of the reduction compositors, e.g., via ``make_reduction``
    cv : cross-validation generator or an iterable
        Splitter used for generating validation folds.
        e.g. SlidingWindowSplitter()
    param_distributions : dict or a list of dict/tuple. See below for details.
        1. If dict, a dictionary that represents the search space over the parameters of
        the provided estimator. The keys are parameter names (strings), and the values
        follows the following format. A list to store categorical parameters and a
        tuple for integer and real parameters with the following format
        (int/float, int/float, "prior") e.g (1e-6, 1e-1, "log-uniform").
        2. If a list of dict, each dictionary corresponds to a parameter space,
        following the same structure described in case 1 above. the search will be
        performed sequentially for each parameter space, with the number of samples
        set to n_iter.
        3. If a list of tuple, tuple must contain (dict, int) where the int refers to
        n_iter for that search space. dict must follow the same structure as in case 1.
        This is useful if you want to perform a search with different number of
        iterations for each parameter space.
    n_iter : int, default=10
        Number of parameter settings that are sampled. n_iter trades
        off runtime vs quality of the solution. Consider increasing n_points
        if you want to try more parameter settings in parallel.
    n_points : int, default=1
        Number of parameter settings to sample in parallel.
        If this does not align with n_iter, the last iteration will sample less points

    scoring : sktime metric (BaseMetric), str, or callable, optional (default=None)
        scoring metric to use in tuning the forecaster

        * sktime metric objects (BaseMetric) descendants can be searched
        with the ``registry.all_estimators`` search utility,
        for instance via ``all_estimators("metric", as_dataframe=True)``

        * If callable, must have signature
        ``(y_true: 1D np.ndarray, y_pred: 1D np.ndarray) -> float``,
        assuming np.ndarrays being of the same length, and lower being better.
        Metrics in sktime.performance_metrics.forecasting are all of this form.

        * If str, uses registry.resolve_alias to resolve to one of the above.
          Valid strings are valid registry.craft specs, which include
          string repr-s of any BaseMetric object, e.g., "MeanSquaredError()";
          and keys of registry.ALIAS_DICT referring to metrics.

        * If None, defaults to MeanAbsolutePercentageError()

    optimizer_kwargs: dict, optional
        Arguments passed to Optimizer to control the behaviour of the bayesian search.
        For example, {'base_estimator': 'RF'} would use a Random Forest surrogate
        instead of the default Gaussian Process. Please refer to the ``skopt.Optimizer``
        documentation for more information.
    random_state : int, RandomState instance or None, default=None
        Pseudo random number generator state used for random uniform sampling
        from lists of possible values instead of scipy.stats distributions.
        Pass an int for reproducible output across multiple
        function calls.
    strategy : {"refit", "update", "no-update_params"}, optional, default="refit"
        data ingestion strategy in fitting cv, passed to ``evaluate`` internally
        defines the ingestion mode when the forecaster sees new data when window expands
        "refit" = a new copy of the forecaster is fitted to each training window
        "update" = forecaster is updated with training window data, in sequence provided
        "no-update_params" = fit to first training window, re-used without fit or update
    update_behaviour: str, optional, default = "full_refit"
        one of {"full_refit", "inner_only", "no_update"}
        behaviour of the forecaster when calling update
        "full_refit" = both tuning parameters and inner estimator refit on all data seen
        "inner_only" = tuning parameters are not re-tuned, inner estimator is updated
        "no_update" = neither tuning parameters nor inner estimator are updated
    refit : bool, optional (default=True)
        True = refit the forecaster with the best parameters on the entire data in fit
        False = no refitting takes place. The forecaster cannot be used to predict.
        This is to be used to tune the hyperparameters, and then use the estimator
        as a parameter estimator, e.g., via get_fitted_params or PluginParamsForecaster.
    verbose : int, optional (default=0)
    error_score : "raise" or numeric, default=np.nan
        Value to assign to the score if an exception occurs in estimator fitting. If set
        to "raise", the exception is raised. If a numeric value is given,
        FitFailedWarning is raised.
    return_n_best_forecasters: int, default=1
        In case the n best forecaster should be returned, this value can be set
        and the n best forecasters will be assigned to n_best_forecasters_.
        Set return_n_best_forecasters to -1 to return all forecasters.

    backend : {"dask", "loky", "multiprocessing", "threading"}, by default "loky".
        Runs parallel evaluate if specified and ``strategy`` is set as "refit".

        - "None": executes loop sequentally, simple list comprehension
        - "loky", "multiprocessing" and "threading": uses ``joblib.Parallel`` loops
        - "joblib": custom and 3rd party ``joblib`` backends, e.g., ``spark``
        - "dask": uses ``dask``, requires ``dask`` package in environment

        Recommendation: Use "dask" or "loky" for parallel evaluate.
        "threading" is unlikely to see speed ups due to the GIL and the serialization
        backend (``cloudpickle``) for "dask" and "loky" is generally more robust
        than the standard ``pickle`` library used in "multiprocessing".

    tune_by_instance : bool, optional (default=False)
        Whether to tune parameter by each time series instance separately,
        in case of Panel or Hierarchical data passed to the tuning estimator.
        Only applies if time series passed are Panel or Hierarchical.
        If True, clones of the forecaster will be fit to each instance separately,
        and are available in fields of the forecasters_ attribute.
        Has the same effect as applying ForecastByLevel wrapper to self.
        If False, the same best parameter is selected for all instances.
    tune_by_variable : bool, optional (default=False)
        Whether to tune parameter by each time series variable separately,
        in case of multivariate data passed to the tuning estimator.
        Only applies if time series passed are strictly multivariate.
        If True, clones of the forecaster will be fit to each variable separately,
        and are available in fields of the forecasters_ attribute.
        Has the same effect as applying ColumnEnsembleForecaster wrapper to self.
        If False, the same best parameter is selected for all variables.

    backend_params : dict, optional
        additional parameters passed to the backend as config.
        Directly passed to ``utils.parallel.parallelize``.
        Valid keys depend on the value of ``backend``:

        - "None": no additional parameters, ``backend_params`` is ignored
        - "loky", "multiprocessing" and "threading": default ``joblib`` backends
          any valid keys for ``joblib.Parallel`` can be passed here, e.g., ``n_jobs``,
          with the exception of ``backend`` which is directly controlled by ``backend``.
          If ``n_jobs`` is not passed, it will default to ``-1``, other parameters
          will default to ``joblib`` defaults.
        - "joblib": custom and 3rd party ``joblib`` backends, e.g., ``spark``.
          any valid keys for ``joblib.Parallel`` can be passed here, e.g., ``n_jobs``,
          ``backend`` must be passed as a key of ``backend_params`` in this case.
          If ``n_jobs`` is not passed, it will default to ``-1``, other parameters
          will default to ``joblib`` defaults.
        - "dask": any valid keys for ``dask.compute`` can be passed, e.g., ``scheduler``

    Attributes
    ----------
    best_index_ : int
    best_score_: float
        Score of the best model
    best_params_ : dict
        Best parameter values across the parameter grid
    best_forecaster_ : estimator
        Fitted estimator with the best parameters
    cv_results_ : dict
        Results from grid search cross validation
    n_best_forecasters_: list of tuples ("rank", <forecaster>)
        The "rank" is in relation to best_forecaster_
    n_best_scores_: list of float
        The scores of n_best_forecasters_ sorted from best to worst
        score of forecasters
    forecasters_ : pd.DataFramee
        DataFrame with all fitted forecasters and their parameters.
        Only present if tune_by_instance=True or tune_by_variable=True,
        and at least one of the two is applicable.
        In this case, the other attributes are not present in self,
        only in the fields of forecasters_.

    Examples
    --------
    >>> from sktime.datasets import load_shampoo_sales
    >>> from sktime.forecasting.model_selection import ForecastingSkoptSearchCV
    >>> from sktime.split import ExpandingWindowSplitter
    >>> from sklearn.ensemble import GradientBoostingRegressor
    >>> from sktime.forecasting.compose import make_reduction
    >>> y = load_shampoo_sales()
    >>> fh = [1,2,3,4]
    >>> cv = ExpandingWindowSplitter(fh=fh)
    >>> forecaster = make_reduction(GradientBoostingRegressor(random_state=10))
    >>> param_distributions = {
    ...     "estimator__learning_rate" : (1e-4, 1e-1, "log-uniform"),
    ...     "window_length" : (1, 10, "uniform"),
    ...     "estimator__criterion" : ["friedman_mse", "squared_error"]}
    >>> sscv = ForecastingSkoptSearchCV(
    ...     forecaster=forecaster,
    ...     param_distributions=param_distributions,
    ...     cv=cv,
    ...     n_iter=5,
    ...     random_state=10)  # doctest: +SKIP
    >>> sscv.fit(y)  # doctest: +SKIP
    ForecastingSkoptSearchCV(...)
    >>> y_pred = sscv.predict(fh)  # doctest: +SKIP
    """

    _tags = {
        "authors": ["HazrulAkmal"],
        "maintainers": ["HazrulAkmal"],
        "scitype:y": "both",
        "requires-fh-in-fit": False,
        "handles-missing-data": False,
        "ignores-exogeneous-X": True,
        "capability:pred_int": True,
        "capability:pred_int:insample": True,
        "python_dependencies": ["scikit-optimize"],
        "python_version": ">= 3.6",
    }

    def __init__(
        self,
        forecaster,
        cv: BaseSplitter,
        param_distributions: Union[dict, list[dict]],
        n_iter: int = 10,
        n_points: Optional[int] = 1,
        random_state: Optional[int] = None,
        scoring: Optional[list[BaseMetric]] = None,
        optimizer_kwargs: Optional[dict] = None,
        strategy: Optional[str] = "refit",
        refit: bool = True,
        verbose: int = 0,
        return_n_best_forecasters: int = 1,
        backend: str = "loky",
        update_behaviour: str = "full_refit",
        error_score=np.nan,
        tune_by_instance=False,
        tune_by_variable=False,
        backend_params=None,
        n_jobs="deprecated",
    ):
        self.param_distributions = param_distributions
        self.n_iter = n_iter
        self.n_points = n_points
        self.random_state = random_state
        self.optimizer_kwargs = optimizer_kwargs
        super().__init__(
            forecaster=forecaster,
            scoring=scoring,
            strategy=strategy,
            refit=refit,
            cv=cv,
            verbose=verbose,
            return_n_best_forecasters=return_n_best_forecasters,
            backend=backend,
            update_behaviour=update_behaviour,
            error_score=error_score,
            tune_by_instance=tune_by_instance,
            tune_by_variable=tune_by_variable,
            backend_params=backend_params,
            n_jobs=n_jobs,
        )

    def _fit(self, y, X=None, fh=None):
        """Run fit with all sets of parameters."""
        self._check_cv = check_cv(self.cv)
        self._check_scoring = check_scoring(self.scoring, obj=self)
        scoring_name = f"test_{self._check_scoring.name}"
        self._check_search_space(self.param_distributions)
        self.cv_results_ = pd.DataFrame()

        self._run_search(y, X)

        # Rank results, according to whether greater is better for the given scoring.
        self.cv_results_[f"rank_{scoring_name}"] = self.cv_results_.loc[
            :, f"mean_{scoring_name}"
        ].rank(ascending=self._check_scoring.get_tag("lower_is_better"))

        results = self.cv_results_
        # Select best parameters.
        self.best_index_ = results.loc[:, f"rank_{scoring_name}"].argmin()
        # Raise error if all fits in evaluate failed because all score values are NaN.
        if self.best_index_ == -1:
            raise NotFittedError(
                f"""All fits of forecaster failed,
                set error_score='raise' to see the exceptions.
                Failed forecaster: {self.forecaster}"""
            )
        self.best_score_ = results.loc[self.best_index_, f"mean_{scoring_name}"]
        self.best_params_ = results.loc[self.best_index_, "params"]
        self.best_forecaster_ = self.forecaster.clone().set_params(**self.best_params_)

        # Refit model with best parameters.
        if self.refit:
            self.best_forecaster_.fit(y, X, fh)

        # Sort values according to rank
        results = results.sort_values(
            by=f"rank_{scoring_name}",
            ascending=True,
        )

        # Select n best forecaster
        self.n_best_forecasters_ = []
        self.n_best_scores_ = []
        for i in range(self.return_n_best_forecasters):
            params = results["params"].iloc[i]
            rank = results[f"rank_{scoring_name}"].iloc[i]
            rank = str(int(rank))
            forecaster = self.forecaster.clone().set_params(**params)
            # Refit model with best parameters.
            if self.refit:
                forecaster.fit(y, X, fh)
            self.n_best_forecasters_.append((rank, forecaster))
            # Save score
            score = results[f"mean_{scoring_name}"].iloc[i]
            self.n_best_scores_.append(score)

        return self

    def _run_search(self, y, X=None, fh=None):
        """Search n_iter candidates from param_distributions.

        Parameters
        ----------
        y : time series in sktime compatible data container format
            Target time series to which to fit the forecaster.
        X : time series in sktime compatible format, optional (default=None)
            Exogenous variables.
        fh : int, list, np.array or ForecastingHorizon, optional (default=None)
        """
        # check if space is a single dict, convert to list if so
        param_distributions = self.param_distributions
        if isinstance(param_distributions, dict):
            param_distributions = [param_distributions]

        if self.optimizer_kwargs is None:
            self.optimizer_kwargs_ = {}
        else:
            self.optimizer_kwargs_ = dict(self.optimizer_kwargs)
        self.optimizer_kwargs_["random_state"] = self.random_state

        optimizers = []
        mappings = []
        for search_space in param_distributions:
            if isinstance(search_space, tuple):
                search_space = search_space[0]

            # hacky approach to handle unhashable type objects
            if "forecaster" in search_space:
                forecasters = search_space.get("forecaster")
                mapping = {num: estimator for num, estimator in enumerate(forecasters)}
                search_space["forecaster"] = list(mapping.keys())
                mappings.append(mapping)
            else:
                mappings.append(None)

            optimizers.append(self._create_optimizer(search_space))
        self.optimizers_ = optimizers  # will save the states of the optimizers

        if self.verbose > 0:
            n_candidates = self.n_iter
            n_splits = self.cv.get_n_splits(y)
            print(
                f"Fitting {n_splits} folds for each of {n_candidates} candidates,"
                f" totalling {n_candidates * n_splits} fits"
            )

        # Run sequential search by iterating through each optimizer and evaluates
        # the search space iteratively until all n_iter candidates are evaluated.
        for num, (search_space, optimizer) in enumerate(
            zip(param_distributions, optimizers)
        ):
            # if search subspace n_iter is provided, use it otherwise use self.n_iter
            if isinstance(search_space, tuple):
                n_iter = search_space[1]
            else:
                n_iter = self.n_iter

            # iterations for each search space
            while n_iter > 0:
                # when n_iter < n_points points left for evaluation
                n_points_adjusted = min(n_iter, self.n_points)
                self._evaluate_step(
                    y,
                    X,
                    optimizer,
                    n_points=n_points_adjusted,
                    mapping=mappings[num],
                )
                n_iter -= self.n_points
            # reset n_iter for next search space
            n_iter = self.n_iter

    def _evaluate_step(self, y, X, optimizer, n_points, mapping=None):
        """Evaluate a candidate parameter set at each iteration.

        Parameters
        ----------
        y : time series in sktime compatible data container format
            Target time series to which to fit the forecaster.
        X : time series in sktime compatible format, optional (default=None)
            Exogenous variables.
        optimizer : skopt.Optimizer
            Optimizer instance.
        n_points : int
            Number of candidate parameter combination to evaluate at each step.
            if n_points=2, then the two candidate parameter combinations are evaluated
            e.g {'sp': 1, 'strategy':'last'} and {'sp': 2, 'strategy': 'mean'}.
        mapping : dict, optional (default=None)
            Mapping of forecaster to estimator instance.
        """
        # Get a list of dimension parameter space with name from optimizer
        dimensions = optimizer.space.dimensions
        test_score_name = f"test_{self._check_scoring.name}"

        # Set meta variables for parallelization.
        meta = {}
        meta["forecaster"] = self.forecaster
        meta["y"] = y
        meta["X"] = X
        meta["mapping"] = mapping
        meta["cv"] = self._check_cv
        meta["strategy"] = self.strategy
        meta["scoring"] = self._check_scoring
        meta["error_score"] = self.error_score
        meta["test_score_name"] = test_score_name
        meta["dimensions"] = dimensions

        candidate_params = optimizer.ask(n_points=n_points)

        out = parallelize(
            fun=_fit_and_score_skopt,
            iter=candidate_params,
            meta=meta,
            backend=self.backend,
            backend_params=self.backend_params,
        )

        # fetch the mean evaluation metrics and feed them back to optimizer
        results_df = pd.DataFrame(out)
        # as the optimizer is minimising a score,
        # we need to negate the score if higher_is_better
        mean_test_score = results_df["mean_" + test_score_name]
        if self._check_scoring.get_tag("lower_is_better"):
            scores = list(mean_test_score)
        else:
            scores = list(-mean_test_score)
        # Update optimizer with evaluation metrics.
        optimizer.tell(candidate_params, scores)
        # keep updating the cv_results_ attribute by concatenating the result dataframe
        self.cv_results_ = pd.concat([self.cv_results_, results_df], ignore_index=True)

        try:
            assert len(out) >= 1
        except AssertionError:
            raise ValueError(
                "No fits were performed. "
                "Was the CV iterator empty? "
                "Were there no candidates?"
            )

    def _create_optimizer(self, params_space):
        """Instantiate optimizer for a search parameter space.

        Responsible for initialising optimizer with the correct parameters
        names and values.

        Parameters
        ----------
        params_space : dict
            Dictionary with parameters names (string) as keys and the values are
            instances of skopt.space.Dimension (Real, Integer, or Categorical)

        Returns
        -------
        optimizer : skopt.Optimizer
        """
        from skopt.optimizer import Optimizer
        from skopt.utils import dimensions_aslist

        kwargs = self.optimizer_kwargs_.copy()
        # convert params space to a list ordered by the key name
        kwargs["dimensions"] = dimensions_aslist(params_space)
        dimensions_name = sorted(params_space.keys())
        optimizer = Optimizer(**kwargs)
        # set the name of the dimensions if not set
        for i in range(len(optimizer.space.dimensions)):
            if optimizer.space.dimensions[i].name is not None:
                continue
            optimizer.space.dimensions[i].name = dimensions_name[i]

        return optimizer

    def _check_search_space(self, search_space):
        """Check whether the search space argument is correct.

        from skopt.BayesSearchCV._check_search_space
        """
        from skopt.space import check_dimension

        if len(search_space) == 0:
            raise ValueError(
                "The search_spaces parameter should contain at least one"
                "non-empty search space, got %s" % search_space
            )

        # check if space is a single dict, convert to list if so
        if isinstance(search_space, dict):
            search_space = [search_space]

        # check if the structure of the space is proper
        if isinstance(search_space, list):
            # convert to just a list of dicts
            dicts_only = []

            # 1. check the case when a tuple of space, n_iter is provided
            for elem in search_space:
                if isinstance(elem, tuple):
                    if len(elem) != 2:
                        raise ValueError(
                            "All tuples in list of search spaces should have"
                            "length 2, and contain (dict, int), got %s" % elem
                        )
                    subspace, n_iter = elem

                    if (not isinstance(n_iter, int)) or n_iter < 0:
                        raise ValueError(
                            "Number of iterations in search space should be"
                            "positive integer, got %s in tuple %s " % (n_iter, elem)
                        )

                    # save subspaces here for further checking
                    dicts_only.append(subspace)
                elif isinstance(elem, dict):
                    dicts_only.append(elem)
                else:
                    raise TypeError(
                        "A search space should be provided as a dict or"
                        "tuple (dict, int), got %s" % elem
                    )

            # 2. check all the dicts for correctness of contents
            for subspace in dicts_only:
                for params_name, param_value in subspace.items():
                    if params_name != "forecaster":
                        check_dimension(param_value)
        else:
            raise TypeError(
                "Search space should be provided as a dict or list of dict,"
                "got %s" % search_space
            )

    @classmethod
    def get_test_params(cls, parameter_set="default"):
        """Return testing parameter settings for the estimator.

        Parameters
        ----------
        parameter_set : str, default="default"
            Name of the set of test parameters to return, for use in tests. If no
            special parameters are defined for a value, will return ``"default"`` set.

        Returns
        -------
        params : dict or list of dict
        """
        from sktime.forecasting.naive import NaiveForecaster
        from sktime.forecasting.trend import PolynomialTrendForecaster
        from sktime.performance_metrics.forecasting import MeanAbsolutePercentageError
        from sktime.split import SingleWindowSplitter

        params = {
            "forecaster": NaiveForecaster(strategy="mean"),
            "cv": SingleWindowSplitter(fh=1),
            "param_distributions": {"window_length": [2, 5]},
            "scoring": MeanAbsolutePercentageError(symmetric=True),
            "n_iter": 1,
        }

        params2 = {
            "forecaster": PolynomialTrendForecaster(),
            "cv": SingleWindowSplitter(fh=1),
            "param_distributions": {"degree": [1, 2]},
            "scoring": MeanAbsolutePercentageError(symmetric=True),
            "update_behaviour": "inner_only",
            "n_iter": 1,
        }

        return [params, params2]


def _fit_and_score_skopt(params, meta):
    from skopt.utils import use_named_args

    y = meta["y"]
    X = meta["X"]
    cv = meta["cv"]
    mapping = meta["mapping"]
    strategy = meta["strategy"]
    scoring = meta["scoring"]
    error_score = meta["error_score"]
    dimensions = meta["dimensions"]
    test_score_name = meta["test_score_name"]

    @use_named_args(dimensions)  # decorator to convert candidate param list to dict
    def _fit_and_score(**params):
        # Clone forecaster.
        forecaster = meta["forecaster"].clone()

        # map forecaster back to estimator instance
        if "forecaster" in params:
            params["forecaster"] = mapping[params["forecaster"]]

        # Set parameters.
        forecaster.set_params(**params)

        # Evaluate.
        out = evaluate(
            forecaster=forecaster,
            cv=cv,
            y=y,
            X=X,
            strategy=strategy,
            scoring=scoring,
            error_score=error_score,
        )

        # Filter columns.
        out = out.filter(
            items=[test_score_name, "fit_time", "pred_time"],
            axis=1,
        )

        # Aggregate results.
        out = out.mean()
        out = out.add_prefix("mean_")

        # Add parameters to output table.
        out["params"] = params

        return out

    return _fit_and_score(params)


class ForecastingOptunaSearchCV(BaseGridSearch):
    """Perform Optuna search cross-validation to find optimal model hyperparameters.

    Experimental: This feature is under development and interfaces may change.

    In ``fit``, this estimator uses the ``optuna`` base search algorithm
    applied to the ``sktime`` ``evaluate`` benchmarking output.

    ``param_grid`` is used to parametrize the search space, over parameters of
    the passed ``forecaster``, via ``set_params``.

    The remaining parameters are passed directly to ``evaluate``, to obtain
    the primary optimization outcome as the aggregate ``scoring`` metric specified
    on the evaluation schema.

    Parameters
    ----------
    forecaster : sktime forecaster, BaseForecaster instance or interface compatible
        The forecaster to tune, must implement the sktime forecaster interface.
        sklearn regressors can be used, but must first be converted to forecasters
        via one of the reduction compositors, e.g., via ``make_reduction``
    cv : cross-validation generator or an iterable
        Splitter used for generating validation folds.
        e.g. ExpandingWindowSplitter()
    param_grid : dict of optuna samplers
        Dictionary with parameters names as keys and lists of parameter distributions
        from which to sample parameter values.
        e.g. {"forecaster": optuna.distributions.CategoricalDistribution(
        (STLForecaster(), ThetaForecaster())}
    scoring : sktime metric (BaseMetric), str, or callable, optional (default=None)
        scoring metric to use in tuning the forecaster

        * sktime metric objects (BaseMetric) descendants can be searched
        with the ``registry.all_estimators`` search utility,
        for instance via ``all_estimators("metric", as_dataframe=True)``

        * If callable, must have signature
        ``(y_true: 1D np.ndarray, y_pred: 1D np.ndarray) -> float``,
        assuming np.ndarrays being of the same length, and lower being better.
        Metrics in sktime.performance_metrics.forecasting are all of this form.

        * If str, uses registry.resolve_alias to resolve to one of the above.
        Valid strings are valid registry.craft specs, which include
        string repr-s of any BaseMetric object, e.g., "MeanSquaredError()";
        and keys of registry.ALIAS_DICT referring to metrics.

        * If None, defaults to MeanAbsolutePercentageError()

    strategy : {"refit", "update", "no-update_params"}, optional, default="refit"
        data ingestion strategy in fitting cv, passed to ``evaluate`` internally
        defines the ingestion mode when the forecaster sees new data when window expands
        "refit" = a new copy of the forecaster is fitted to each training window
        "update" = forecaster is updated with training window data, in sequence provided
        "no-update_params" = fit to first training window, re-used without fit or update
    refit : bool, default=True
        Refit an estimator using the best found parameters on the whole dataset.
    verbose : int, default=0
        Controls the verbosity: the higher, the more messages.
    return_n_best_forecasters : int, default=1
        Number of best forecasters to return.
    backend : str, default="loky"
        Backend to use when running the fit.
    update_behaviour : str, default="full_refit"
        Determines how to update the forecaster during fitting.
    error_score : 'raise' or numeric, default=np.nan
        Value to assign to the score if an error occurs in estimator fitting.
    n_evals : int, default=100
        Number of parameter settings that are sampled. n_iter trades
        off runtime vs quality of the solution.
    sampler : Optuna sampler, optional (default=None)
        e.g. optuna.samplers.TPESampler(seed=42)

    Attributes
    ----------
    best_index_ : int
    best_score_: float
        Score of the best model
    best_params_ : dict
        Best parameter values across the parameter grid
    best_forecaster_ : estimator
        Fitted estimator with the best parameters
    cv_results_ : dict
        Results from grid search cross validation
    n_best_forecasters_: list of tuples ("rank", <forecaster>)
        The "rank" is in relation to best_forecaster_
    n_best_scores_: list of float
        The scores of n_best_forecasters_ sorted from best to worst
        score of forecasters

    Examples
    --------
    >>> from sktime.forecasting.model_selection import (
    ...     ForecastingOptunaSearchCV,
    ...     )
    >>> from sktime.datasets import load_shampoo_sales
    >>> import warnings
    >>> warnings.simplefilter(action="ignore", category=FutureWarning)
    >>> from sktime.forecasting.base import ForecastingHorizon
    >>> from sktime.split import ExpandingWindowSplitter
    >>> from sktime.split import temporal_train_test_split
    >>> from sklearn.preprocessing import MinMaxScaler, RobustScaler
    >>> from sktime.forecasting.compose import TransformedTargetForecaster
    >>> from sktime.transformations.series.adapt import TabularToSeriesAdaptor
    >>> from sktime.transformations.series.detrend import Deseasonalizer, Detrender
    >>> from sktime.forecasting.naive import NaiveForecaster
    >>> from sktime.forecasting.theta import ThetaForecaster
    >>> from sktime.forecasting.trend import STLForecaster
    >>> import optuna
    >>> from  optuna.distributions import CategoricalDistribution

    >>> y = load_shampoo_sales()
    >>> y_train, y_test = temporal_train_test_split(y=y, test_size=6)
    >>> fh = ForecastingHorizon(y_test.index, is_relative=False).to_relative(
    >>> cutoff=y_train.index[-1]
    ...     )
    >>> cv = ExpandingWindowSplitter(fh=fh, initial_window=24, step_length=1)
    >>> forecaster = TransformedTargetForecaster(
    >>> steps=[
    ...     ("detrender", Detrender()),
    ...     ("deseasonalizer", Deseasonalizer()),
    ...     ("scaler", TabularToSeriesAdaptor(RobustScaler())),
    ...     ("minmax2", TabularToSeriesAdaptor(MinMaxScaler((1, 10)))),
    ...     ("forecaster", NaiveForecaster()),
    ...     ]
    ...     )
    >>> param_grid = {
    ...     "scaler__transformer__with_scaling": CategoricalDistribution(
    ...          (True, False)
    ...     ),
    "forecaster": CategoricalDistribution(
    ...     (STLForecaster(), ThetaForecaster())
    ...     ),
    ...     }
    >>> gscv = ForecastingOptunaSearchCV(
    ...     forecaster=forecaster,
    ...     param_grid=param_grid,
    ...     cv=cv,
    ...     n_evals=10,
    ...     )
    >>> gscv.fit(y)
    >>> print(f"{gscv.best_params_=}")
    """

    _tags = {
        "authors": ["gareth-brown-86", "mk406", "bastisar"],
        "maintainers": ["gareth-brown-86", "mk406"],
        "scitype:y": "both",
        "requires-fh-in-fit": False,
        "handles-missing-data": False,
        "ignores-exogeneous-X": True,
        "capability:pred_int": True,
        "capability:pred_int:insample": True,
        "python_dependencies": ["optuna"],
        "python_version": ">= 3.6",
    }

    def __init__(
        self,
        forecaster,
        cv,
        param_grid,
        scoring=None,
        strategy="refit",
        refit=True,
        verbose=0,
        return_n_best_forecasters=1,
        backend="loky",
        update_behaviour="full_refit",
        error_score=np.nan,
        n_evals=100,
        sampler=None,
    ):
        super().__init__(
            forecaster=forecaster,
            scoring=scoring,
            refit=refit,
            cv=cv,
            strategy=strategy,
            verbose=verbose,
            return_n_best_forecasters=return_n_best_forecasters,
            backend=backend,
            update_behaviour=update_behaviour,
            error_score=error_score,
        )
        self.param_grid = param_grid
        self.n_evals = n_evals
        self.sampler = sampler

        warn(
            "ForecastingOptunaSearchCV is experimental, and interfaces may change. "
            "User feedback and suggestions for future development "
            "are appreciated in issue #6618 here: "
            "https://github.com/sktime/sktime/issues/6618",
            obj=self,
            stacklevel=2,
        )

    def _fit(self, y, X=None, fh=None):
        cv = check_cv(self.cv)
        scoring = check_scoring(self.scoring, obj=self)
        scoring_name = f"test_{scoring.name}"
        sampler = self.sampler

        if not isinstance(self.param_grid, (Mapping, Iterable)):
            raise TypeError(
                "Parameter distribution is not a dict or a list,"
                f" got: {self.param_grid!r} of type "
                f"{type(self.param_grid).__name__}"
            )

        if isinstance(self.param_grid, Mapping):
            # wrap dictionary in a singleton list to support either dict
            # or list of dicts
            self._param_grid = [self.param_grid]
        else:
            self._param_grid = self.param_grid

        results = self._run_search(
            y,
            X,
            cv,
            scoring,
            scoring_name,
            sampler,
        )

        results[f"rank_{scoring_name}"] = results[f"mean_{scoring_name}"].rank(
            ascending=scoring.get_tag("lower_is_better")
        )
        self.cv_results_ = results
        self.best_index_ = results.loc[:, f"rank_{scoring_name}"].argmin()
        if self.best_index_ == -1:
            raise NotFittedError(
                f"""All fits of forecaster failed,
                set error_score='raise' to see the exceptions.
                Failed forecaster: {self.forecaster}"""
            )
        self.best_score_ = results.loc[self.best_index_, f"mean_{scoring_name}"]
        self.best_params_ = results.loc[self.best_index_, "params"]
        self.best_forecaster_ = self.forecaster.clone().set_params(**self.best_params_)

        if self.refit:
            self.best_forecaster_.fit(y, X, fh)

        results = results.sort_values(
            by=f"mean_{scoring_name}", ascending=scoring.get_tag("lower_is_better")
        )
        self.n_best_forecasters_ = []
        self.n_best_scores_ = []
        for i in range(self.return_n_best_forecasters):
            params = results["params"].iloc[i]
            rank = results[f"rank_{scoring_name}"].iloc[i]
            rank = str(int(rank))
            forecaster = self.forecaster.clone().set_params(**params)
            if self.refit:
                forecaster.fit(y, X, fh)
            self.n_best_forecasters_.append((rank, forecaster))
            score = results[f"mean_{scoring_name}"].iloc[i]
            self.n_best_scores_.append(score)

        return self

    @classmethod
    def get_test_params(cls, parameter_set="default"):
        """Return testing parameter settings for the estimator.

        Parameters
        ----------
        parameter_set : str, default="default"
            Name of the set of test parameters to return, for use in tests. If no
            special parameters are defined for a value, will return ``"default"`` set.

        Returns
        -------
        params : dict or list of dict
        """
        from sktime.utils.dependencies import _check_soft_dependencies

        if not _check_soft_dependencies("optuna", severity="none"):
            return {
                "forecaster": "foo",
                "cv": "bar",
                "param_grid": "foobar",
                "scoring": "barfoo",
            }

        from optuna.distributions import CategoricalDistribution

        from sktime.forecasting.naive import NaiveForecaster
        from sktime.forecasting.trend import PolynomialTrendForecaster
        from sktime.performance_metrics.forecasting import (
            MeanAbsolutePercentageError,
            mean_absolute_percentage_error,
        )
        from sktime.split import SingleWindowSplitter

        params = {
            "forecaster": NaiveForecaster(strategy="mean"),
            "cv": SingleWindowSplitter(fh=1),
            "param_grid": {"window_length": CategoricalDistribution((2, 5))},
            "scoring": MeanAbsolutePercentageError(symmetric=True),
        }
        params2 = {
            "forecaster": PolynomialTrendForecaster(),
            "cv": SingleWindowSplitter(fh=1),
            "param_grid": {"degree": CategoricalDistribution((1, 2))},
            "scoring": mean_absolute_percentage_error,
            "update_behaviour": "inner_only",
        }
        params3 = {
            "forecaster": NaiveForecaster(strategy="mean"),
            "cv": SingleWindowSplitter(fh=1),
            "param_grid": {"window_length": CategoricalDistribution((3, 4))},
            "scoring": "MeanAbsolutePercentageError(symmetric=True)",
            "update_behaviour": "no_update",
        }
        scorer_with_lower_is_better_false = MeanAbsolutePercentageError(symmetric=True)
        scorer_with_lower_is_better_false.set_tags(**{"lower_is_better": False})
        params4 = {
            "forecaster": NaiveForecaster(strategy="mean"),
            "cv": SingleWindowSplitter(fh=1),
            "param_grid": {"window_length": CategoricalDistribution((2, 5))},
            "scoring": scorer_with_lower_is_better_false,
        }
        return [params, params2, params3, params4]

    def _get_score(self, out, scoring_name):
        return out[f"mean_{scoring_name}"]

    def _run_search(self, y, X, cv, scoring, scoring_name, sampler):
        import optuna

        all_results = []  # List to store results from all parameter grids

        for (
            param_grid_dict
        ) in self._param_grid:  # Assuming self._param_grid is now a list of dicts
            scoring_direction = (
                "minimize" if scoring.get_tag("lower_is_better") else "maximize"
            )
            study = optuna.create_study(direction=scoring_direction, sampler=sampler)
            meta = {}
            meta["forecaster"] = self.forecaster
            meta["y"] = y
            meta["X"] = X
            meta["cv"] = cv
            meta["strategy"] = self.strategy
            meta["scoring"] = scoring
            meta["error_score"] = self.error_score
            meta["scoring_name"] = scoring_name
            for _ in range(self.n_evals):
                trial = study.ask(param_grid_dict)
                params = {
                    name: trial.params[name] for name, v in param_grid_dict.items()
                }

                out = _fit_and_score(params, meta)

                study.tell(trial, self._get_score(out, scoring_name))

            params_list = [trial.params for trial in study.trials]

            results = study.trials_dataframe()

            # Add the parameters as a new column to the DataFrame
            results["params"] = params_list
            all_results.append(results)  # Append the results DataFrame to the list

        # Combine all results into a single DataFrame
        combined_results = pd.concat(all_results, ignore_index=True)
        return combined_results.rename(columns={"value": f"mean_{scoring_name}"})<|MERGE_RESOLUTION|>--- conflicted
+++ resolved
@@ -84,11 +84,7 @@
         if tune_by_variable:
             self.set_tags(**{"scitype:y": "univariate"})
 
-<<<<<<< HEAD
-        # todo 0.35.0: check if this is still necessary
-=======
         # todo 0.36.0: check if this is still necessary
->>>>>>> d49b06bf
         # n_jobs is deprecated, left due to use in tutorials, books, blog posts
         if n_jobs != "deprecated":
             warn(
