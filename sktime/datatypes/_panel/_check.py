--- conflicted
+++ resolved
@@ -83,7 +83,45 @@
 
 class PanelDfList(ScitypePanel):
     """Data type: list-of-pandas.DataFrame based specification of panel of time series.
-<<<<<<< HEAD
+
+    Name: ``"df-list"``
+
+    Short description:
+
+    a ``list`` of ``pandas.DataFrame``,
+    with list index = instances, data frame rows = time points,
+    data frame cols = variables
+
+    Long description:
+
+    The ``"df-list"`` :term:`mtype` is a concrete specification
+    that implements the ``Panel`` :term:`scitype`, i.e., the abstract
+    type of a collection of time series.
+
+    An object ``obj: list`` follows the specification iff:
+
+    * structure convention: ``obj`` must be a list of ``pandas.DataFrames``.
+      Individual list elements of `obj` must follow the ``"pd.DataFrame"``
+      mtype convention for the ``"Series"`` scitype.
+    * instances: instances correspond to different list elements of ``obj``.
+    * instance index: the instance index of an instance is the list index at which
+      it is located in ``obj``. That is, the data at ``obj[i]``
+      correspond to observations of the instance with index ``i``.
+    * time points: rows of ``obj[i]`` correspond to different, distinct time points,
+      at which instance ``i`` is observed.
+    * time index: ``obj[i].index`` is interpreted as the time index for instance ``i``.
+    * variables: columns of ``obj[i]`` correspond to different variables available
+      for instance ``i``.
+    * variable names: column names ``obj[i].columns`` are the names of variables
+      available for instance ``i``.
+
+    Capabilities:
+
+    * can represent panels of multivariate series
+    * can represent unequally spaced series
+    * can represent panels of unequally supported series
+    * can represent panels of series with different sets of variables
+    * can represent missing values
 
     Parameters
     ----------
@@ -113,76 +151,6 @@
         coerced to FLOAT or CATEGORICAL type
     """
 
-=======
-
-    Name: ``"df-list"``
-
-    Short description:
-
-    a ``list`` of ``pandas.DataFrame``,
-    with list index = instances, data frame rows = time points,
-    data frame cols = variables
-
-    Long description:
-
-    The ``"df-list"`` :term:`mtype` is a concrete specification
-    that implements the ``Panel`` :term:`scitype`, i.e., the abstract
-    type of a collection of time series.
-
-    An object ``obj: list`` follows the specification iff:
-
-    * structure convention: ``obj`` must be a list of ``pandas.DataFrames``.
-      Individual list elements of `obj` must follow the ``"pd.DataFrame"``
-      mtype convention for the ``"Series"`` scitype.
-    * instances: instances correspond to different list elements of ``obj``.
-    * instance index: the instance index of an instance is the list index at which
-      it is located in ``obj``. That is, the data at ``obj[i]``
-      correspond to observations of the instance with index ``i``.
-    * time points: rows of ``obj[i]`` correspond to different, distinct time points,
-      at which instance ``i`` is observed.
-    * time index: ``obj[i].index`` is interpreted as the time index for instance ``i``.
-    * variables: columns of ``obj[i]`` correspond to different variables available
-      for instance ``i``.
-    * variable names: column names ``obj[i].columns`` are the names of variables
-      available for instance ``i``.
-
-    Capabilities:
-
-    * can represent panels of multivariate series
-    * can represent unequally spaced series
-    * can represent panels of unequally supported series
-    * can represent panels of series with different sets of variables
-    * can represent missing values
-
-    Parameters
-    ----------
-    is_univariate: bool
-        True iff table has one variable
-    is_equally_spaced : bool
-        True iff series index is equally spaced
-    is_equal_length: bool
-        True iff all series in panel are of equal length
-    is_empty: bool
-        True iff table has no variables or no instances
-    is_one_series: bool
-        True iff there is only one series in the panel of time series
-    has_nans: bool
-        True iff the table contains NaN values
-    n_instances: int
-        number of instances in the panel of time series
-    n_features: int
-        number of variables in table
-    feature_names: list of int or object
-        names of variables in table
-    dtypekind_dfip: list of DtypeKind enum
-        list of DtypeKind enum values for each feature in the panel,
-        following the data frame interface protocol
-    feature_kind: list of str
-        list of feature kind strings for each feature in the panel,
-        coerced to FLOAT or CATEGORICAL type
-    """
-
->>>>>>> d49b06bf
     _tags = {
         "scitype": "Panel",
         "name": "df-list",  # any string
@@ -281,7 +249,41 @@
 class PanelNp3D(ScitypePanel):
     """Data type: 3D np.ndarray based specification of panel of time series.
 
-<<<<<<< HEAD
+    Name: ``"numpy3D"``
+
+    Short description:
+
+    a 3D ``numpy.ndarray``,
+    with axis 0 = instances, axis 1 = variables, axis 2 = time points
+
+    Long description:
+
+    The ``"numpy3D"`` :term:`mtype` is a concrete specification
+    that implements the ``Panel`` :term:`scitype`, i.e., the abstract
+    type of a collection of time series.
+
+    An object ``obj: numpy.ndarray`` follows the specification iff:
+
+    * structure convention: ``obj`` must be 3D, i.e., ``obj.shape`` must have length 3.
+    * instances: instances correspond to axis 0 elements of ``obj``.
+    * instance index: the instance index is implicit and by-convention.
+      The ``i``-th element of axis 0 (for an integer ``i``) is interpreted as indicative
+      of observing instance `i`.
+    * variables: variables correspond to axis 1 elements of ``obj``.
+    * variable names: the ``"numpy3D"`` mtype cannot represent variable names.
+    * time points: time points correspond to axis 2 elements of ``obj``.
+    * time index: the time index is implicit and by-convention.
+      The ``i``-th element of axis 2 (for an integer ``i``) is interpreted
+      as an observation at the time point ``i``.
+
+    Capabilities:
+
+    * can represent panels of multivariate series
+    * cannot represent unequally spaced series
+    * cannot represent panels of unequally supported series
+    * cannot represent panels of series with different sets of variables
+    * can represent missing values
+
     Parameters
     ----------
     is_univariate: bool
@@ -346,45 +348,97 @@
         return _check_numpy3d_panel(
             obj, return_metadata=return_metadata, var_name=var_name
         )
-=======
-    Name: ``"numpy3D"``
+
+
+def _check_numpy3d_panel(obj, return_metadata=False, var_name="obj"):
+    """Check if obj is a numpy.ndarray according to numpy3D specification."""
+    if not isinstance(obj, np.ndarray):
+        msg = f"{var_name} must be a numpy.ndarray, found {type(obj)}"
+        return _ret(False, msg, None, return_metadata)
+
+    if not len(obj.shape) == 3:
+        msg = f"{var_name} must be a 3D numpy.ndarray, but found {len(obj.shape)}D"
+        return _ret(False, msg, None, return_metadata)
+
+    # we now know obj is a 3D np.ndarray
+    metadata = dict()
+    if _req("is_empty", return_metadata):
+        metadata["is_empty"] = len(obj) < 1 or obj.shape[1] < 1 or obj.shape[2] < 1
+    if _req("is_univariate", return_metadata):
+        metadata["is_univariate"] = obj.shape[1] < 2
+    # np.arrays are considered equally spaced and equal length by assumption
+    if _req("is_equally_spaced", return_metadata):
+        metadata["is_equally_spaced"] = True
+    if _req("is_equal_length", return_metadata):
+        metadata["is_equal_length"] = True
+
+    if _req("n_instances", return_metadata):
+        metadata["n_instances"] = obj.shape[0]
+    if _req("is_one_series", return_metadata):
+        metadata["is_one_series"] = obj.shape[0] == 1
+    if _req("n_panels", return_metadata):
+        metadata["n_panels"] = 1
+    if _req("is_one_panel", return_metadata):
+        metadata["is_one_panel"] = True
+    if _req("n_features", return_metadata):
+        metadata["n_features"] = obj.shape[1]
+    if _req("feature_names", return_metadata):
+        metadata["feature_names"] = list(range(obj.shape[1]))
+    if _req("dtypekind_dfip", return_metadata):
+        metadata["dtypekind_dfip"] = _get_panel_dtypekind(obj, "numpy3D")
+    if _req("feature_kind", return_metadata):
+        dtype_kind = _get_panel_dtypekind(obj, "numpy3D")
+        metadata["feature_kind"] = _get_feature_kind(dtype_kind)
+
+    # check whether there any nans; only if requested
+    if _req("has_nans", return_metadata):
+        metadata["has_nans"] = pd.isnull(obj).any()
+
+    return _ret(True, None, metadata, return_metadata)
+
+
+class PanelPdMultiIndex(ScitypePanel):
+    """Data type: MultiIndex-ed pd.DataFrame specification of panel of time series.
+
+    Name: ``"pd-multiindex"``
 
     Short description:
 
-    a 3D ``numpy.ndarray``,
-    with axis 0 = instances, axis 1 = variables, axis 2 = time points
+    a ``pandas.DataFrame``, with row multi-index (instances, time), cols = variables
 
     Long description:
 
-    The ``"numpy3D"`` :term:`mtype` is a concrete specification
+    The ``"pd-multiindex"`` :term:`mtype` is a concrete specification
     that implements the ``Panel`` :term:`scitype`, i.e., the abstract
     type of a collection of time series.
 
-    An object ``obj: numpy.ndarray`` follows the specification iff:
-
-    * structure convention: ``obj`` must be 3D, i.e., ``obj.shape`` must have length 3.
-    * instances: instances correspond to axis 0 elements of ``obj``.
-    * instance index: the instance index is implicit and by-convention.
-      The ``i``-th element of axis 0 (for an integer ``i``) is interpreted as indicative
-      of observing instance `i`.
-    * variables: variables correspond to axis 1 elements of ``obj``.
-    * variable names: the ``"numpy3D"`` mtype cannot represent variable names.
-    * time points: time points correspond to axis 2 elements of ``obj``.
-    * time index: the time index is implicit and by-convention.
-      The ``i``-th element of axis 2 (for an integer ``i``) is interpreted
-      as an observation at the time point ``i``.
+    An object ``obj: pd.DataFrame`` follows the specification iff:
+
+    * structure convention: ``obj.index`` must be a pair multi-index of
+      type ``(Index, t)``, where ``t`` is one of ``Int64Index``, ``RangeIndex``,
+      ``DatetimeIndex``, ``PeriodIndex`` and monotonic.
+      ``obj.index`` must have two levels (can be named or not).
+    * instance index: the first element of pairs in ``obj.index`` (0-th level value)
+      is interpreted as an instance index, we call it "instance index" below.
+    * instances: rows with the same "instance index" index value correspond to the same
+      instance; rows with different "instance index" values correspond
+      to different instances.
+    * time index: the second element of pairs in ``obj.index`` (1-st level value)
+      is interpreted as a time index, we call it "time index" below.
+    * time points: rows of ``obj`` with the same "time index" value correspond
+      correspond to the same time point; rows of `obj` with different "time index"
+      index correspond to the different time points.
+    * variables: columns of ``obj`` correspond to different variables
+    * variable names: column names ``obj.columns``
 
     Capabilities:
->>>>>>> d49b06bf
 
     * can represent panels of multivariate series
-    * cannot represent unequally spaced series
-    * cannot represent panels of unequally supported series
+    * can represent unequally spaced series
+    * can represent panels of unequally supported series
     * cannot represent panels of series with different sets of variables
     * can represent missing values
 
-<<<<<<< HEAD
-=======
     Parameters
     ----------
     is_univariate: bool
@@ -413,194 +467,6 @@
         coerced to FLOAT or CATEGORICAL type
     """
 
-    _tags = {
-        "scitype": "Panel",
-        "name": "numpy3D",  # any string
-        "name_python": "panel_np_3d",  # lower_snake_case
-        "name_aliases": [],
-        "python_version": None,
-        "python_dependencies": "numpy",
-        "capability:multivariate": True,
-        "capability:unequally_spaced": False,
-        "capability:missing_values": True,
-    }
-
-    def _check(self, obj, return_metadata=False, var_name="obj"):
-        """Check if obj is of this data type.
-
-        Parameters
-        ----------
-        obj : any
-            Object to check.
-        return_metadata : bool, optional (default=False)
-            Whether to return metadata.
-        var_name : str, optional (default="obj")
-            Name of the variable to check, for use in error messages.
-
-        Returns
-        -------
-        valid : bool
-            Whether obj is of this data type.
-        msg : str, only returned if return_metadata is True.
-            Error message if obj is not of this data type.
-        metadata : dict, only returned if return_metadata is True.
-            Metadata dictionary.
-        """
-        return _check_numpy3d_panel(
-            obj, return_metadata=return_metadata, var_name=var_name
-        )
-
-
->>>>>>> d49b06bf
-def _check_numpy3d_panel(obj, return_metadata=False, var_name="obj"):
-    """Check if obj is a numpy.ndarray according to numpy3D specification."""
-    if not isinstance(obj, np.ndarray):
-        msg = f"{var_name} must be a numpy.ndarray, found {type(obj)}"
-        return _ret(False, msg, None, return_metadata)
-
-    if not len(obj.shape) == 3:
-        msg = f"{var_name} must be a 3D numpy.ndarray, but found {len(obj.shape)}D"
-        return _ret(False, msg, None, return_metadata)
-
-    # we now know obj is a 3D np.ndarray
-    metadata = dict()
-    if _req("is_empty", return_metadata):
-        metadata["is_empty"] = len(obj) < 1 or obj.shape[1] < 1 or obj.shape[2] < 1
-    if _req("is_univariate", return_metadata):
-        metadata["is_univariate"] = obj.shape[1] < 2
-    # np.arrays are considered equally spaced and equal length by assumption
-    if _req("is_equally_spaced", return_metadata):
-        metadata["is_equally_spaced"] = True
-    if _req("is_equal_length", return_metadata):
-        metadata["is_equal_length"] = True
-
-    if _req("n_instances", return_metadata):
-        metadata["n_instances"] = obj.shape[0]
-    if _req("is_one_series", return_metadata):
-        metadata["is_one_series"] = obj.shape[0] == 1
-    if _req("n_panels", return_metadata):
-        metadata["n_panels"] = 1
-    if _req("is_one_panel", return_metadata):
-        metadata["is_one_panel"] = True
-    if _req("n_features", return_metadata):
-        metadata["n_features"] = obj.shape[1]
-    if _req("feature_names", return_metadata):
-        metadata["feature_names"] = list(range(obj.shape[1]))
-    if _req("dtypekind_dfip", return_metadata):
-        metadata["dtypekind_dfip"] = _get_panel_dtypekind(obj, "numpy3D")
-    if _req("feature_kind", return_metadata):
-        dtype_kind = _get_panel_dtypekind(obj, "numpy3D")
-        metadata["feature_kind"] = _get_feature_kind(dtype_kind)
-
-    # check whether there any nans; only if requested
-    if _req("has_nans", return_metadata):
-        metadata["has_nans"] = pd.isnull(obj).any()
-
-    return _ret(True, None, metadata, return_metadata)
-
-
-class PanelPdMultiIndex(ScitypePanel):
-    """Data type: MultiIndex-ed pd.DataFrame specification of panel of time series.
-<<<<<<< HEAD
-
-    Parameters
-    ----------
-    is_univariate: bool
-        True iff table has one variable
-    is_equally_spaced : bool
-        True iff series index is equally spaced
-    is_equal_length: bool
-        True iff all series in panel are of equal length
-    is_empty: bool
-        True iff table has no variables or no instances
-    is_one_series: bool
-        True iff there is only one series in the panel of time series
-    has_nans: bool
-        True iff the table contains NaN values
-    n_instances: int
-        number of instances in the panel of time series
-    n_features: int
-        number of variables in table
-    feature_names: list of int or object
-        names of variables in table
-    dtypekind_dfip: list of DtypeKind enum
-        list of DtypeKind enum values for each feature in the panel,
-        following the data frame interface protocol
-    feature_kind: list of str
-        list of feature kind strings for each feature in the panel,
-        coerced to FLOAT or CATEGORICAL type
-    """
-
-=======
-
-    Name: ``"pd-multiindex"``
-
-    Short description:
-
-    a ``pandas.DataFrame``, with row multi-index (instances, time), cols = variables
-
-    Long description:
-
-    The ``"pd-multiindex"`` :term:`mtype` is a concrete specification
-    that implements the ``Panel`` :term:`scitype`, i.e., the abstract
-    type of a collection of time series.
-
-    An object ``obj: pd.DataFrame`` follows the specification iff:
-
-    * structure convention: ``obj.index`` must be a pair multi-index of
-      type ``(Index, t)``, where ``t`` is one of ``Int64Index``, ``RangeIndex``,
-      ``DatetimeIndex``, ``PeriodIndex`` and monotonic.
-      ``obj.index`` must have two levels (can be named or not).
-    * instance index: the first element of pairs in ``obj.index`` (0-th level value)
-      is interpreted as an instance index, we call it "instance index" below.
-    * instances: rows with the same "instance index" index value correspond to the same
-      instance; rows with different "instance index" values correspond
-      to different instances.
-    * time index: the second element of pairs in ``obj.index`` (1-st level value)
-      is interpreted as a time index, we call it "time index" below.
-    * time points: rows of ``obj`` with the same "time index" value correspond
-      correspond to the same time point; rows of `obj` with different "time index"
-      index correspond to the different time points.
-    * variables: columns of ``obj`` correspond to different variables
-    * variable names: column names ``obj.columns``
-
-    Capabilities:
-
-    * can represent panels of multivariate series
-    * can represent unequally spaced series
-    * can represent panels of unequally supported series
-    * cannot represent panels of series with different sets of variables
-    * can represent missing values
-
-    Parameters
-    ----------
-    is_univariate: bool
-        True iff table has one variable
-    is_equally_spaced : bool
-        True iff series index is equally spaced
-    is_equal_length: bool
-        True iff all series in panel are of equal length
-    is_empty: bool
-        True iff table has no variables or no instances
-    is_one_series: bool
-        True iff there is only one series in the panel of time series
-    has_nans: bool
-        True iff the table contains NaN values
-    n_instances: int
-        number of instances in the panel of time series
-    n_features: int
-        number of variables in table
-    feature_names: list of int or object
-        names of variables in table
-    dtypekind_dfip: list of DtypeKind enum
-        list of DtypeKind enum values for each feature in the panel,
-        following the data frame interface protocol
-    feature_kind: list of str
-        list of feature kind strings for each feature in the panel,
-        coerced to FLOAT or CATEGORICAL type
-    """
-
->>>>>>> d49b06bf
     _tags = {
         "scitype": "Panel",
         "name": "pd-multiindex",  # any string
