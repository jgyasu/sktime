"""Machine type checkers for Series scitype.

Exports checkers for Series scitype:

check_dict: dict indexed by pairs of str
  1st element = mtype - str
  2nd element = scitype - str
elements are checker/validation functions for mtype

Function signature of all elements
check_dict[(mtype, scitype)]

Parameters
----------
obj - object to check
return_metadata - bool, optional, default=False
    if False, returns only "valid" return
    if True, returns all three return objects
    if str, list of str, metadata return dict is subset to keys in return_metadata
var_name: str, optional, default="obj" - name of input in error messages

Returns
-------
valid: bool - whether obj is a valid object of mtype/scitype
msg: str - error message if object is not valid, otherwise None
        returned only if return_metadata is True
metadata: dict - metadata about obj if valid, otherwise None
        returned only if return_metadata is True
    fields:
        "is_univariate": bool, True iff series has one variable
        "is_equally_spaced": bool, True iff series index is equally spaced
        "is_empty": bool, True iff series has no variables or no instances
        "has_nans": bool, True iff the series contains NaN values
        "n_features": int, number of variables in series
        "feature_names": list of int or object, names of variables in series
"""

import numpy as np
import pandas as pd

from sktime.datatypes._base._common import _req
from sktime.datatypes._base._common import _ret as ret
from sktime.datatypes._dtypekind import (
    _get_feature_kind,
    _get_series_dtypekind,
    _pandas_dtype_to_kind,
)
from sktime.datatypes._series._base import ScitypeSeries
from sktime.utils.validation.series import is_in_valid_index_types

VALID_INDEX_TYPES = (pd.RangeIndex, pd.PeriodIndex, pd.DatetimeIndex)

# whether the checks insist on freq attribute is set
FREQ_SET_CHECK = False


class SeriesPdDataFrame(ScitypeSeries):
    """Data type: pandas.DataFrame based specification of single time series.
<<<<<<< HEAD

=======

    Name: ``"pd.DataFrame"``

    Short description:

    a uni- or multivariate ``pandas.DataFrame``,
    with rows = time points, cols = variables

    Long description:

    The ``"pd.DataFrame"`` :term:`mtype` is a concrete specification
    that implements the ``Series`` :term:`scitype`, i.e., the abstract
    type of a single time series.

    An object ``obj: pandas.DataFrame`` follows the specification iff:

    * structure convention: ``obj.index`` must be monotonic,
      and one of ``Int64Index``, ``RangeIndex``, ``DatetimeIndex``, ``PeriodIndex``.
    * variables: columns of ``obj`` correspond to different variables
    * variable names: column names ``obj.columns``
    * time points: rows of ``obj`` correspond to different, distinct time points
    * time index: ``obj.index`` is interpreted as the time index.

    Capabilities:

    * cannot represent multivariate series
    * can represent unequally spaced series
    * can represent missing values

>>>>>>> d49b06bf
    Parameters
    ----------
    is_univariate: bool
        True iff series has one variable
    is_equally_spaced: bool
        True iff series index is equally spaced
    is_empty: bool
        True iff series has no variables or no instances
    has_nans: bool
        True iff the series contains NaN values
    n_features: int
        number of variables in series
    feature_names: list of int or object
        names of variables in series
    dtypekind_dfip: list of DtypeKind enum
        list of DtypeKind enum values for each feature in the panel,
        following the data frame interface protocol
    feature_kind: list of str
        list of feature kind strings for each feature in the panel,
        coerced to FLOAT or CATEGORICAL type
    """

    _tags = {
        "scitype": "Series",
        "name": "pd.DataFrame",  # any string
        "name_python": "series_pd_df",  # lower_snake_case
        "name_aliases": [],
        "python_version": None,
        "python_dependencies": "pandas",
        "capability:multivariate": True,
        "capability:unequally_spaced": True,
        "capability:missing_values": True,
    }

    def _check(self, obj, return_metadata=False, var_name="obj"):
        """Check if obj is of this data type.

        Parameters
        ----------
        obj : any
            Object to check.
        return_metadata : bool, optional (default=False)
            Whether to return metadata.
        var_name : str, optional (default="obj")
            Name of the variable to check, for use in error messages.

        Returns
        -------
        valid : bool
            Whether obj is of this data type.
        msg : str, only returned if return_metadata is True.
            Error message if obj is not of this data type.
        metadata : dict, only returned if return_metadata is True.
            Metadata dictionary.
        """
        return _check_pddataframe_series(obj, return_metadata, var_name)


def _check_pddataframe_series(obj, return_metadata=False, var_name="obj"):
    """Check if obj is a pandas.DataFrame based specification of single time series."""
    metadata = dict()

    if not isinstance(obj, pd.DataFrame):
        msg = f"{var_name} must be a pandas.DataFrame, found {type(obj)}"
        return ret(False, msg, None, return_metadata)

    # check to delineate from nested_univ mtype (Panel)
    # pd.DataFrame mtype allows object dtype,
    # but if we allow object dtype with pd.Series entries,
    # the mtype becomes ambiguous, i.e., non-delineable from nested_univ
    if np.prod(obj.shape) > 0 and isinstance(obj.iloc[0, 0], (pd.Series, pd.DataFrame)):
        msg = f"{var_name} cannot contain nested pd.Series or pd.DataFrame"
        return ret(False, msg, None, return_metadata)

    # we now know obj is a pd.DataFrame
    index = obj.index
    if _req("is_empty", return_metadata):
        metadata["is_empty"] = len(index) < 1 or len(obj.columns) < 1
    if _req("is_univariate", return_metadata):
        metadata["is_univariate"] = len(obj.columns) < 2
    if _req("n_features", return_metadata):
        metadata["n_features"] = len(obj.columns)
    if _req("feature_names", return_metadata):
        metadata["feature_names"] = obj.columns.to_list()
    if _req("dtypekind_dfip", return_metadata):
        metadata["dtypekind_dfip"] = _get_series_dtypekind(obj, "pd.DataFrame")
    if _req("feature_kind", return_metadata):
        dtype_kind = _get_series_dtypekind(obj, "pd.DataFrame")
        metadata["feature_kind"] = _get_feature_kind(dtype_kind)

    # check that columns are unique
    if not obj.columns.is_unique:
        msg = f"{var_name} must have unique column indices, but found {obj.columns}"
        return ret(False, msg, None, return_metadata)

    # check whether the time index is of valid type
    if not is_in_valid_index_types(index):
        msg = (
            f"{type(index)} is not supported for {var_name}, use "
            f"one of {VALID_INDEX_TYPES} or integer index instead."
        )
        return ret(False, msg, None, return_metadata)

    # Check time index is ordered in time
    if not index.is_monotonic_increasing:
        msg = (
            f"The (time) index of {var_name} must be sorted monotonically increasing, "
            f"but found: {index}"
        )
        return ret(False, msg, None, return_metadata)

    if FREQ_SET_CHECK and isinstance(index, pd.DatetimeIndex):
        if index.freq is None:
            msg = f"{var_name} has DatetimeIndex, but no freq attribute set."
            return ret(False, msg, None, return_metadata)

    # check whether index is equally spaced or if there are any nans
    #   compute only if needed
    if _req("is_equally_spaced", return_metadata):
        metadata["is_equally_spaced"] = _index_equally_spaced(index)
    if _req("has_nans", return_metadata):
        metadata["has_nans"] = obj.isna().values.any()

    return ret(True, None, metadata, return_metadata)


class SeriesPdSeries(ScitypeSeries):
    """Data type: pandas.Series based specification of single time series.
<<<<<<< HEAD

    Parameters
    ----------
    is_univariate: bool
        True iff series has one variable
    is_equally_spaced: bool
        True iff series index is equally spaced
    is_empty: bool
        True iff series has no variables or no instances
    has_nans: bool
        True iff the series contains NaN values
    n_features: int
        number of variables in series
    feature_names: list of int or object
        names of variables in series
    dtypekind_dfip: list of DtypeKind enum
        list of DtypeKind enum values for each feature in the panel,
        following the data frame interface protocol
    feature_kind: list of str
        list of feature kind strings for each feature in the panel,
        coerced to FLOAT or CATEGORICAL type
    """

    _tags = {
        "scitype": "Series",
        "name": "pd.Series",  # any string
        "name_python": "series_pd_sr",  # lower_snake_case
        "name_aliases": [],
        "python_version": None,
        "python_dependencies": "pandas",
        "capability:multivariate": False,
        "capability:unequally_spaced": True,
        "capability:missing_values": True,
    }

    def _check(self, obj, return_metadata=False, var_name="obj"):
        """Check if obj is of this data type.

        Parameters
        ----------
        obj : any
            Object to check.
        return_metadata : bool, optional (default=False)
            Whether to return metadata.
        var_name : str, optional (default="obj")
            Name of the variable to check, for use in error messages.

        Returns
        -------
        valid : bool
            Whether obj is of this data type.
        msg : str, only returned if return_metadata is True.
            Error message if obj is not of this data type.
        metadata : dict, only returned if return_metadata is True.
            Metadata dictionary.
        """
        metadata = dict()

=======

    Name: ``"pd.Series"``

    Short description:

    a (univariate) ``pandas.Series``,
    with entries corresponding to different time points

    Long description:

    The ``"pd.Series"`` :term:`mtype` is a concrete specification
    that implements the ``Series`` :term:`scitype`, i.e., the abstract
    type of a single time series.

    An object ``obj: pandas.Series`` follows the specification iff:

    * structure convention: ``obj.index`` must be monotonic,
      and one of ``Int64Index``, ``RangeIndex``, ``DatetimeIndex``, ``PeriodIndex``.
    * variables: there is a single variable, corresponding to the values of ``obj``.
      Only univariate series can be represented.
    * variable names: by default, there is no column name.
      If needed, a variable name can be provided as ``obj.name``.
    * time points: entries of ``obj`` correspond to different, distinct time points
    * time index: ``obj.index`` is interpreted as a time index.

    Capabilities:

    * cannot represent multivariate series
    * can represent unequally spaced series
    * can represent missing values

    Parameters
    ----------
    is_univariate: bool
        True iff series has one variable
    is_equally_spaced: bool
        True iff series index is equally spaced
    is_empty: bool
        True iff series has no variables or no instances
    has_nans: bool
        True iff the series contains NaN values
    n_features: int
        number of variables in series
    feature_names: list of int or object
        names of variables in series
    dtypekind_dfip: list of DtypeKind enum
        list of DtypeKind enum values for each feature in the panel,
        following the data frame interface protocol
    feature_kind: list of str
        list of feature kind strings for each feature in the panel,
        coerced to FLOAT or CATEGORICAL type
    """

    _tags = {
        "scitype": "Series",
        "name": "pd.Series",  # any string
        "name_python": "series_pd_sr",  # lower_snake_case
        "name_aliases": [],
        "python_version": None,
        "python_dependencies": "pandas",
        "capability:multivariate": False,
        "capability:unequally_spaced": True,
        "capability:missing_values": True,
    }

    def _check(self, obj, return_metadata=False, var_name="obj"):
        """Check if obj is of this data type.

        Parameters
        ----------
        obj : any
            Object to check.
        return_metadata : bool, optional (default=False)
            Whether to return metadata.
        var_name : str, optional (default="obj")
            Name of the variable to check, for use in error messages.

        Returns
        -------
        valid : bool
            Whether obj is of this data type.
        msg : str, only returned if return_metadata is True.
            Error message if obj is not of this data type.
        metadata : dict, only returned if return_metadata is True.
            Metadata dictionary.
        """
        metadata = dict()

>>>>>>> d49b06bf
        if not isinstance(obj, pd.Series):
            msg = f"{var_name} must be a pandas.Series, found {type(obj)}"
            return ret(False, msg, None, return_metadata)

        # we now know obj is a pd.Series
        index = obj.index
        if _req("is_empty", return_metadata):
            metadata["is_empty"] = len(index) < 1
        if _req("is_univariate", return_metadata):
            metadata["is_univariate"] = True
        if _req("n_features", return_metadata):
            metadata["n_features"] = 1
        if _req("feature_names", return_metadata):
            if not hasattr(obj, "name") or obj.name is None:
                metadata["feature_names"] = [0]
            else:
                metadata["feature_names"] = [obj.name]
        if _req("dtypekind_dfip", return_metadata):
            metadata["dtypekind_dfip"] = _get_series_dtypekind(obj, "pd.Series")
        if _req("feature_kind", return_metadata):
            dtype_kind = _get_series_dtypekind(obj, "pd.Series")
            metadata["feature_kind"] = _get_feature_kind(dtype_kind)

        # check whether the time index is of valid type
        if not is_in_valid_index_types(index):
            msg = (
                f"{type(index)} is not supported for {var_name}, use "
                f"one of {VALID_INDEX_TYPES} or integer index instead."
            )
            return ret(False, msg, None, return_metadata)

        # Check time index is ordered in time
        if not index.is_monotonic_increasing:
            msg = (
                f"The (time) index of {var_name} must be sorted monotonically "
                f"increasing, but found: {index}"
            )
            return ret(False, msg, None, return_metadata)

        if FREQ_SET_CHECK and isinstance(index, pd.DatetimeIndex):
            if index.freq is None:
                msg = f"{var_name} has DatetimeIndex, but no freq attribute set."
                return ret(False, msg, None, return_metadata)
<<<<<<< HEAD

        # check whether index is equally spaced or if there are any nans
        #   compute only if needed
        if _req("is_equally_spaced", return_metadata):
            metadata["is_equally_spaced"] = _index_equally_spaced(index)
        if _req("has_nans", return_metadata):
            metadata["has_nans"] = obj.isna().values.any()

        return ret(True, None, metadata, return_metadata)


class SeriesNp2D(ScitypeSeries):
    """Data type: 2D np.ndarray based specification of single time series.

    Parameters
    ----------
    is_univariate: bool
        True iff series has one variable
    is_equally_spaced: bool
        True iff series index is equally spaced
    is_empty: bool
        True iff series has no variables or no instances
    has_nans: bool
        True iff the series contains NaN values
    n_features: int
        number of variables in series
    feature_names: list of int or object
        names of variables in series
    dtypekind_dfip: list of DtypeKind enum
        list of DtypeKind enum values for each feature in the panel,
        following the data frame interface protocol
    feature_kind: list of str
        list of feature kind strings for each feature in the panel,
        coerced to FLOAT or CATEGORICAL type
    """

    _tags = {
        "scitype": "Series",
        "name": "np.ndarray",  # any string
        "name_python": "series_pd_np",  # lower_snake_case
        "name_aliases": [],
        "python_version": None,
        "python_dependencies": "numpy",
        "capability:multivariate": True,
        "capability:unequally_spaced": False,
        "capability:missing_values": True,
    }

    def _check(self, obj, return_metadata=False, var_name="obj"):
        """Check if obj is of this data type.

        Parameters
        ----------
        obj : any
            Object to check.
        return_metadata : bool, optional (default=False)
            Whether to return metadata.
        var_name : str, optional (default="obj")
            Name of the variable to check, for use in error messages.

        Returns
        -------
        valid : bool
            Whether obj is of this data type.
        msg : str, only returned if return_metadata is True.
            Error message if obj is not of this data type.
        metadata : dict, only returned if return_metadata is True.
            Metadata dictionary.
        """
        metadata = dict()

        if not isinstance(obj, np.ndarray):
            msg = f"{var_name} must be a numpy.ndarray, found {type(obj)}"
            return ret(False, msg, None, return_metadata)

        if len(obj.shape) == 2:
            # we now know obj is a 2D np.ndarray
            if _req("is_empty", return_metadata):
                metadata["is_empty"] = len(obj) < 1 or obj.shape[1] < 1
            if _req("is_univariate", return_metadata):
                metadata["is_univariate"] = obj.shape[1] < 2
            if _req("n_features", return_metadata):
                metadata["n_features"] = obj.shape[1]
            if _req("feature_names", return_metadata):
                metadata["feature_names"] = list(range(obj.shape[1]))
            if _req("dtypekind_dfip", return_metadata):
                metadata["dtypekind_dfip"] = _get_series_dtypekind(obj, "numpy")
            if _req("feature_kind", return_metadata):
                dtype_kind = _get_series_dtypekind(obj, "numpy")
                metadata["feature_kind"] = _get_feature_kind(dtype_kind)
        elif len(obj.shape) == 1:
            # we now know obj is a 1D np.ndarray
            if _req("is_empty", return_metadata):
                metadata["is_empty"] = len(obj) < 1
            if _req("is_univariate", return_metadata):
                metadata["is_univariate"] = True
            if _req("n_features", return_metadata):
                metadata["n_features"] = 1
            if _req("feature_names", return_metadata):
                metadata["feature_names"] = [0]
            if _req("dtypekind_dfip", return_metadata):
                metadata["dtypekind_dfip"] = _get_series_dtypekind(obj, "numpy")
            if _req("feature_kind", return_metadata):
                dtype_kind = _get_series_dtypekind(obj, "numpy")
                metadata["feature_kind"] = _get_feature_kind(dtype_kind)
        else:
            msg = (
                f"{var_name} must be 1D or 2D numpy.ndarray, "
                f"but found {len(obj.shape)}D"
            )
            return ret(False, msg, None, return_metadata)

        # np.arrays are considered equally spaced by assumption
        if _req("is_equally_spaced", return_metadata):
            metadata["is_equally_spaced"] = True

=======

        # check whether index is equally spaced or if there are any nans
        #   compute only if needed
        if _req("is_equally_spaced", return_metadata):
            metadata["is_equally_spaced"] = _index_equally_spaced(index)
        if _req("has_nans", return_metadata):
            metadata["has_nans"] = obj.isna().values.any()

        return ret(True, None, metadata, return_metadata)


class SeriesNp2D(ScitypeSeries):
    """Data type: 2D np.ndarray based specification of single time series.

    Name: ``"np.ndarray"``

    Short description:

    a 2D ``numpy.ndarray``, with rows = time points, cols = variables

    Long description:

    The ``"np.ndarray"`` :term:`mtype` is a concrete specification
    that implements the ``Series`` :term:`scitype`, i.e., the abstract
    type of a single time series.

    An object ``obj: numpy.ndarray`` follows the specification iff:

    * structure convention: ``obj`` must be 2D, i.e., ``obj.shape`` must have length 2.
      This is also true for univariate time series.
    * variables: variables correspond to columns of ``obj``.
    * variable names: the ``"np.ndarray"`` mtype cannot represent variable names.
    * time points: the rows of ``obj`` correspond to different, distinct time points.
    * time index: The time index is implicit and by-convention.
      The ``i``-th row (for an integer ``i``) is interpreted as an observation
      at the time point ``i``. That is, the index is always interpreted as zero-indexed
      integer.

    Capabilities:

    * can represent multivariate series
    * cannot represent unequally spaced series
    * can represent missing values

    Parameters
    ----------
    is_univariate: bool
        True iff series has one variable
    is_equally_spaced: bool
        True iff series index is equally spaced
    is_empty: bool
        True iff series has no variables or no instances
    has_nans: bool
        True iff the series contains NaN values
    n_features: int
        number of variables in series
    feature_names: list of int or object
        names of variables in series
    dtypekind_dfip: list of DtypeKind enum
        list of DtypeKind enum values for each feature in the panel,
        following the data frame interface protocol
    feature_kind: list of str
        list of feature kind strings for each feature in the panel,
        coerced to FLOAT or CATEGORICAL type
    """

    _tags = {
        "scitype": "Series",
        "name": "np.ndarray",  # any string
        "name_python": "series_pd_np",  # lower_snake_case
        "name_aliases": [],
        "python_version": None,
        "python_dependencies": "numpy",
        "capability:multivariate": True,
        "capability:unequally_spaced": False,
        "capability:missing_values": True,
    }

    def _check(self, obj, return_metadata=False, var_name="obj"):
        """Check if obj is of this data type.

        Parameters
        ----------
        obj : any
            Object to check.
        return_metadata : bool, optional (default=False)
            Whether to return metadata.
        var_name : str, optional (default="obj")
            Name of the variable to check, for use in error messages.

        Returns
        -------
        valid : bool
            Whether obj is of this data type.
        msg : str, only returned if return_metadata is True.
            Error message if obj is not of this data type.
        metadata : dict, only returned if return_metadata is True.
            Metadata dictionary.
        """
        metadata = dict()

        if not isinstance(obj, np.ndarray):
            msg = f"{var_name} must be a numpy.ndarray, found {type(obj)}"
            return ret(False, msg, None, return_metadata)

        if len(obj.shape) == 2:
            # we now know obj is a 2D np.ndarray
            if _req("is_empty", return_metadata):
                metadata["is_empty"] = len(obj) < 1 or obj.shape[1] < 1
            if _req("is_univariate", return_metadata):
                metadata["is_univariate"] = obj.shape[1] < 2
            if _req("n_features", return_metadata):
                metadata["n_features"] = obj.shape[1]
            if _req("feature_names", return_metadata):
                metadata["feature_names"] = list(range(obj.shape[1]))
            if _req("dtypekind_dfip", return_metadata):
                metadata["dtypekind_dfip"] = _get_series_dtypekind(obj, "numpy")
            if _req("feature_kind", return_metadata):
                dtype_kind = _get_series_dtypekind(obj, "numpy")
                metadata["feature_kind"] = _get_feature_kind(dtype_kind)
        elif len(obj.shape) == 1:
            # we now know obj is a 1D np.ndarray
            if _req("is_empty", return_metadata):
                metadata["is_empty"] = len(obj) < 1
            if _req("is_univariate", return_metadata):
                metadata["is_univariate"] = True
            if _req("n_features", return_metadata):
                metadata["n_features"] = 1
            if _req("feature_names", return_metadata):
                metadata["feature_names"] = [0]
            if _req("dtypekind_dfip", return_metadata):
                metadata["dtypekind_dfip"] = _get_series_dtypekind(obj, "numpy")
            if _req("feature_kind", return_metadata):
                dtype_kind = _get_series_dtypekind(obj, "numpy")
                metadata["feature_kind"] = _get_feature_kind(dtype_kind)
        else:
            msg = (
                f"{var_name} must be 1D or 2D numpy.ndarray, "
                f"but found {len(obj.shape)}D"
            )
            return ret(False, msg, None, return_metadata)

        # np.arrays are considered equally spaced by assumption
        if _req("is_equally_spaced", return_metadata):
            metadata["is_equally_spaced"] = True

>>>>>>> d49b06bf
        # check whether there any nans; compute only if requested
        if _req("has_nans", return_metadata):
            metadata["has_nans"] = pd.isnull(obj).any()

        return ret(True, None, metadata, return_metadata)


def _index_equally_spaced(index):
    """Check whether pandas.index is equally spaced.

    Parameters
    ----------
    index: pandas.Index. Must be one of:
        pd.Int64Index, pd.RangeIndex, pd.PeriodIndex, pd.DatetimeIndex

    Returns
    -------
    equally_spaced: bool - whether index is equally spaced
    """
    if not is_in_valid_index_types(index):
        raise TypeError(f"index must be one of {VALID_INDEX_TYPES} or integer index")

    # empty, single and two-element indices are equally spaced
    if len(index) < 3:
        return True

    # RangeIndex is always equally spaced
    if isinstance(index, pd.RangeIndex):
        return True

    if isinstance(index, pd.PeriodIndex):
        return index.is_full

    # we now treat a necessary condition for being equally spaced:
    # the first two spaces are equal. From now on, we know this.
    if index[1] - index[0] != index[2] - index[1]:
        return False

    # another necessary condition for equally spaced:
    # index span is number of spaces times first space
    n = len(index)
    if index[n - 1] - index[0] != (n - 1) * (index[1] - index[0]):
        return False

    # fallback for all other cases:
    # in general, we need to compute all differences and check explicitly
    # CAVEAT: this has a comparabily long runtime and high memory usage
    diffs = np.diff(index)
    all_equal = np.all(diffs == diffs[0])

    return all_equal


class SeriesXarray(ScitypeSeries):
    """Data type: xarray based specification of single time series.

<<<<<<< HEAD
=======
    Name: ``xr.DataArray``

    Short description:

    An ``xarray.DataArray`` representing a single time series, where:

    - Each row corresponds to a time point.
    - Columns represent variables or features.
    - Coordinates provide additional metadata for the time index and variables.

    Long description:

    The ``xr.DataArray`` :term:``mtype`` is a concrete specification
    that implements the ``Series`` :term:``scitype``, i.e., the abstract
    type for time series data.

    An object ``obj: xarray.DataArray`` follows the specification iff:

    * structure convention:

      - ``obj`` is a 2D array-like structure with shape ``(n_timepoints, n_features)``.
      - ``obj.coords`` must include:

        - A time-like index (``dim_0``) which is either ``Int64Index``, ``RangeIndex``,
          ``DatetimeIndex``, or ``PeriodIndex``, and it must be monotonic.
        - A variable-like index (``dim_1``) for feature/variable names (optional).

    * time index:

      - The ``dim_0`` coordinate is interpreted as the time index.

    * time points:

      - Each row of ``obj`` represents a single time point.
      - Rows with the same ``dim_0`` value correspond to the same time point.

    * variables:

      - Columns represent different variables (or features).
      - Column names are stored in ``dim_1`` if present.

    * variable names:

      - The variable names are the column names (``dim_1``), if present.

    * metadata:

      - Additional metadata (e.g., attributes) may be included in ``obj.attrs``.

    Capabilities:

    * can represent univariate or multivariate time series
    * requires equally spaced time points (if time index is specified)
    * supports missing values
    * cannot represent series with differing sets of variables

>>>>>>> d49b06bf
    Parameters
    ----------
    is_univariate: bool
        True iff series has one variable
    is_equally_spaced: bool
        True iff series index is equally spaced
    is_empty: bool
        True iff series has no variables or no instances
    has_nans: bool
        True iff the series contains NaN values
    n_features: int
        number of variables in series
    feature_names: list of int or object
        names of variables in series
    dtypekind_dfip: list of DtypeKind enum
        list of DtypeKind enum values for each feature in the panel,
        following the data frame interface protocol
    feature_kind: list of str
        list of feature kind strings for each feature in the panel,
        coerced to FLOAT or CATEGORICAL type
    """

    _tags = {
        "scitype": "Series",
        "name": "xr.DataArray",  # any string
        "name_python": "series_xarray",  # lower_snake_case
        "name_aliases": [],
        "python_version": None,
        "python_dependencies": "xarray",
        "capability:multivariate": True,
        "capability:unequally_spaced": True,
        "capability:missing_values": True,
    }

    def _check(self, obj, return_metadata=False, var_name="obj"):
        """Check if obj is of this data type.

        Parameters
        ----------
        obj : any
            Object to check.
        return_metadata : bool, optional (default=False)
            Whether to return metadata.
        var_name : str, optional (default="obj")
            Name of the variable to check, for use in error messages.

        Returns
        -------
        valid : bool
            Whether obj is of this data type.
        msg : str, only returned if return_metadata is True.
            Error message if obj is not of this data type.
        metadata : dict, only returned if return_metadata is True.
            Metadata dictionary.
        """
        import xarray as xr

        metadata = {}

        if not isinstance(obj, xr.DataArray):
            msg = f"{var_name} must be a xarray.DataArray, found {type(obj)}"
            return ret(False, msg, None, return_metadata)

        # we now know obj is a xr.DataArray
        if len(obj.dims) > 2:  # Without multi indexing only two dimensions are possible
            msg = f"{var_name} must have two or less dimension, found {type(obj.dims)}"
            return ret(False, msg, None, return_metadata)

        # The first dimension is the index of the time series in sktimelen
        index = obj.indexes[obj.dims[0]]

        if _req("is_empty", return_metadata):
            metadata["is_empty"] = len(index) < 1 or len(obj.values) < 1
        # The second dimension is the set of columns
        if _req("is_univariate", return_metadata):
            metadata["is_univariate"] = len(obj.dims) == 1 or len(obj[obj.dims[1]]) < 2
        if len(obj.dims) == 1:
            if _req("n_features", return_metadata):
                metadata["n_features"] = 1
            if _req("feature_names", return_metadata):
                metadata["feature_names"] = [0]
        else:
            if _req("n_features", return_metadata):
                metadata["n_features"] = len(obj[obj.dims[1]])
            if _req("feature_names", return_metadata):
                metadata["feature_names"] = obj.indexes[obj.dims[1]].to_list()

        if _req("dtypekind_dfip", return_metadata):
            metadata["dtypekind_dfip"] = _get_series_dtypekind(obj, "xarray")
        if _req("feature_kind", return_metadata):
            dtype_kind = _get_series_dtypekind(obj, "xarray")
            metadata["feature_kind"] = _get_feature_kind(dtype_kind)

        # check that columns are unique
        if not len(obj.dims) == len(set(obj.dims)):
            msg = f"{var_name} must have unique column indices, but found {obj.dims}"
            return ret(False, msg, None, return_metadata)

        # check whether the time index is of valid type
        if not is_in_valid_index_types(index):
            msg = (
                f"{type(index)} is not supported for {var_name}, use "
                f"one of {VALID_INDEX_TYPES} or integer index instead."
            )
            return ret(False, msg, None, return_metadata)

        # Check time index is ordered in time
        if not index.is_monotonic_increasing:
            msg = (
                f"The (time) index of {var_name} must be sorted "
                f"monotonically increasing, but found: {index}"
            )
            return ret(False, msg, None, return_metadata)

        if FREQ_SET_CHECK and isinstance(index, pd.DatetimeIndex):
            if index.freq is None:
                msg = f"{var_name} has DatetimeIndex, but no freq attribute set."
                return ret(False, msg, None, return_metadata)

        # check whether index is equally spaced or if there are any nans
        #   compute only if needed
        if _req("is_equally_spaced", return_metadata):
            metadata["is_equally_spaced"] = _index_equally_spaced(index)
        if _req("has_nans", return_metadata):
            metadata["has_nans"] = obj.isnull().values.any()

        return ret(True, None, metadata, return_metadata)


class SeriesDask(ScitypeSeries):
    """Data type: dask.DataFrame based specification of single time series.

    Parameters
    ----------
    is_univariate: bool
        True iff series has one variable
    is_equally_spaced: bool
        True iff series index is equally spaced
    is_empty: bool
        True iff series has no variables or no instances
    has_nans: bool
        True iff the series contains NaN values
    n_features: int
        number of variables in series
    feature_names: list of int or object
        names of variables in series
    dtypekind_dfip: list of DtypeKind enum
        list of DtypeKind enum values for each feature in the panel,
        following the data frame interface protocol
    feature_kind: list of str
        list of feature kind strings for each feature in the panel,
        coerced to FLOAT or CATEGORICAL type
    """

    _tags = {
        "scitype": "Series",
        "name": "dask_series",  # any string
        "name_python": "series_dask",  # lower_snake_case
        "name_aliases": [],
        "python_version": None,
        "python_dependencies": "dask",
        "capability:multivariate": True,
        "capability:unequally_spaced": True,
        "capability:missing_values": True,
    }

    def _check(self, obj, return_metadata=False, var_name="obj"):
        """Check if obj is of this data type.

        Parameters
        ----------
        obj : any
            Object to check.
        return_metadata : bool, optional (default=False)
            Whether to return metadata.
        var_name : str, optional (default="obj")
            Name of the variable to check, for use in error messages.

        Returns
        -------
        valid : bool
            Whether obj is of this data type.
        msg : str, only returned if return_metadata is True.
            Error message if obj is not of this data type.
        metadata : dict, only returned if return_metadata is True.
            Metadata dictionary.
        """
        from sktime.datatypes._adapter.dask_to_pd import check_dask_frame

        return check_dask_frame(
            obj=obj,
            return_metadata=return_metadata,
            var_name=var_name,
            freq_set_check=FREQ_SET_CHECK,
            scitype="Series",
        )


class SeriesPolarsEager(ScitypeSeries):
    """Data type: polars.DataFrame based specification of single time series.
<<<<<<< HEAD

    Parameters
    ----------
    is_univariate: bool
        True iff series has one variable
    is_equally_spaced: bool
        True iff series index is equally spaced
    is_empty: bool
        True iff series has no variables or no instances
    has_nans: bool
        True iff the series contains NaN values
    n_features: int
        number of variables in series
    feature_names: list of int or object
        names of variables in series
    dtypekind_dfip: list of DtypeKind enum
        list of DtypeKind enum values for each feature in the panel,
        following the data frame interface protocol
    feature_kind: list of str
        list of feature kind strings for each feature in the panel,
        coerced to FLOAT or CATEGORICAL type
    """

=======

    Parameters
    ----------
    is_univariate: bool
        True iff series has one variable
    is_equally_spaced: bool
        True iff series index is equally spaced
    is_empty: bool
        True iff series has no variables or no instances
    has_nans: bool
        True iff the series contains NaN values
    n_features: int
        number of variables in series
    feature_names: list of int or object
        names of variables in series
    dtypekind_dfip: list of DtypeKind enum
        list of DtypeKind enum values for each feature in the panel,
        following the data frame interface protocol
    feature_kind: list of str
        list of feature kind strings for each feature in the panel,
        coerced to FLOAT or CATEGORICAL type
    """

>>>>>>> d49b06bf
    _tags = {
        "scitype": "Series",
        "name": "pl.DataFrame",  # any string
        "name_python": "series_polars_eager",  # lower_snake_case
        "name_aliases": [],
        "python_version": None,
        "python_dependencies": "polars",
        "capability:multivariate": True,
        "capability:unequally_spaced": True,
        "capability:missing_values": True,
    }

    def _check(self, obj, return_metadata=False, var_name="obj"):
        """Check if obj is of this data type.

        Parameters
        ----------
        obj : any
            Object to check.
        return_metadata : bool, optional (default=False)
            Whether to return metadata.
        var_name : str, optional (default="obj")
            Name of the variable to check, for use in error messages.

        Returns
        -------
        valid : bool
            Whether obj is of this data type.
        msg : str, only returned if return_metadata is True.
            Error message if obj is not of this data type.
        metadata : dict, only returned if return_metadata is True.
            Metadata dictionary.
        """
        from sktime.datatypes._adapter.polars import check_polars_frame

        metadict = check_polars_frame(
            obj=obj,
            return_metadata=return_metadata,
            var_name=var_name,
            scitype="Series",
        )

        if isinstance(metadict, tuple) and metadict[0]:
            # update dict with Series specific keys
            if _req("is_equally_spaced", return_metadata):
                metadict[2]["is_equally_spaced"] = "NA"

        return metadict


class SeriesGluontsList(ScitypeSeries):
    """Data type: gluonts ListDataset based specification of single time series.
<<<<<<< HEAD

    Parameters
    ----------
    is_univariate: bool
        True iff series has one variable
    is_equally_spaced: bool
        True iff series index is equally spaced
    is_empty: bool
        True iff series has no variables or no instances
    has_nans: bool
        True iff the series contains NaN values
    n_features: int
        number of variables in series
    feature_names: list of int or object
        names of variables in series
    dtypekind_dfip: list of DtypeKind enum
        list of DtypeKind enum values for each feature in the panel,
        following the data frame interface protocol
    feature_kind: list of str
        list of feature kind strings for each feature in the panel,
        coerced to FLOAT or CATEGORICAL type
    """

=======

    Parameters
    ----------
    is_univariate: bool
        True iff series has one variable
    is_equally_spaced: bool
        True iff series index is equally spaced
    is_empty: bool
        True iff series has no variables or no instances
    has_nans: bool
        True iff the series contains NaN values
    n_features: int
        number of variables in series
    feature_names: list of int or object
        names of variables in series
    dtypekind_dfip: list of DtypeKind enum
        list of DtypeKind enum values for each feature in the panel,
        following the data frame interface protocol
    feature_kind: list of str
        list of feature kind strings for each feature in the panel,
        coerced to FLOAT or CATEGORICAL type
    """

>>>>>>> d49b06bf
    _tags = {
        "scitype": "Series",
        "name": "gluonts_ListDataset_series",  # any string
        "name_python": "series_gluonts_listdataset",  # lower_snake_case
        "name_aliases": [],
        "python_version": None,
        "python_dependencies": "gluonts",
        "capability:multivariate": True,
        "capability:unequally_spaced": True,
        "capability:missing_values": True,
    }

    def _check(self, obj, return_metadata=False, var_name="obj"):
        """Check if obj is of this data type.

        Parameters
        ----------
        obj : any
            Object to check.
        return_metadata : bool, optional (default=False)
            Whether to return metadata.
        var_name : str, optional (default="obj")
            Name of the variable to check, for use in error messages.

        Returns
        -------
        valid : bool
            Whether obj is of this data type.
        msg : str, only returned if return_metadata is True.
            Error message if obj is not of this data type.
        metadata : dict, only returned if return_metadata is True.
            Metadata dictionary.
        """
        from sktime.datatypes._dtypekind import DtypeKind

        metadata = dict()

        if (
            not isinstance(obj, list)
            or not isinstance(obj[0], dict)
            or "target" not in obj[0]
            or len(obj[0]["target"]) > 1
        ):
            msg = f"{var_name} must be a gluonts.ListDataset, found {type(obj)}"
            return ret(False, msg, None, return_metadata)

        # Check if there are no time series in the ListDataset
        if _req("is_empty", return_metadata):
            metadata["is_empty"] = len(obj) < 1

        if _req("is_univariate", return_metadata):
            # Check first if the ListDataset is empty
            if len(obj) < 1:
                metadata["is_univariate"] = True

            # Check the first time-series for total features
            else:
                metadata["is_univariate"] = obj[0]["target"].shape[1] == 1

        req_n_feat = ["n_features", "feature_names", "feature_kind", "dtypekind_dfip"]
        if _req(req_n_feat, return_metadata):
            # Check first if the ListDataset is empty
            if len(obj) < 1:
                n_features = 0
            else:
                n_features = obj[0]["target"].shape[1]

        if _req("n_features", return_metadata):
            metadata["n_features"] = n_features

        if _req(["dtypekind_dfip", "feature_kind"], return_metadata):
            dtypes = []

            # Each entry in a ListDataset is formed with an ndarray.
            # Basing off definitions in _dtypekind, assigning values of FLOAT

            dtypes.extend([DtypeKind.FLOAT] * len(obj))

            if _req("dtypekind_dfip", return_metadata):
                metadata["dtypekind_dfip"] = dtypes

            if _req("feature_kind", return_metadata):
                metadata["feature_kind"] = _get_feature_kind(dtypes)

        if _req("n_instances", return_metadata):
            metadata["n_instances"] = 1

        if _req("feature_names", return_metadata):
            metadata["feature_names"] = [f"value_{i}" for i in range(n_features)]

        for series in obj:
            # check that no dtype is object
            if series["target"].dtype == "object":
                msg = f"{var_name} should not have column of 'object' dtype"
                return ret(False, msg, None, return_metadata)

        # Check if a valid Frequency is set
        if FREQ_SET_CHECK and len(obj) >= 1:
            if obj[0].freq is None:
                msg = f"{var_name} has no freq attribute set."
                return ret(False, msg, None, return_metadata)

        # For a GluonTS ListDataset, only a start date and frequency is set
        # so everything should thus be equally spaced
        if _req("is_equally_spaced", return_metadata):
            metadata["is_equally_spaced"] = True

        if _req("has_nans", return_metadata):
            for series in obj:
                metadata["has_nans"] = pd.isnull(ScitypeSeries["target"]).any()

                # Break out if at least 1 time series has NaN values
                if metadata["has_nans"]:
                    break

        return ret(True, None, metadata, return_metadata)


class SeriesGluontsPandas(ScitypeSeries):
    """Data type: gluonts PandasDataset based specification of single time series.

    Parameters
    ----------
    is_univariate: bool
        True iff series has one variable
    is_equally_spaced: bool
        True iff series index is equally spaced
    is_empty: bool
        True iff series has no variables or no instances
    has_nans: bool
        True iff the series contains NaN values
    n_features: int
        number of variables in series
    feature_names: list of int or object
        names of variables in series
    dtypekind_dfip: list of DtypeKind enum
        list of DtypeKind enum values for each feature in the panel,
        following the data frame interface protocol
    feature_kind: list of str
        list of feature kind strings for each feature in the panel,
        coerced to FLOAT or CATEGORICAL type
    """

    _tags = {
        "scitype": "Series",
        "name": "gluonts_PandasDataset_series",  # any string
        "name_python": "series_gluonts_pandasdataset",  # lower_snake_case
        "name_aliases": [],
        "python_version": None,
        "python_dependencies": "gluonts",
        "capability:multivariate": True,
        "capability:unequally_spaced": True,
        "capability:missing_values": True,
    }

    def _check(self, obj, return_metadata=False, var_name="obj"):
        """Check if obj is of this data type.

        Parameters
        ----------
        obj : any
            Object to check.
        return_metadata : bool, optional (default=False)
            Whether to return metadata.
        var_name : str, optional (default="obj")
            Name of the variable to check, for use in error messages.

        Returns
        -------
        valid : bool
            Whether obj is of this data type.
        msg : str, only returned if return_metadata is True.
            Error message if obj is not of this data type.
        metadata : dict, only returned if return_metadata is True.
            Metadata dictionary.
        """
        from gluonts.dataset.pandas import PandasDataset

        metadata = dict()

        # Check for type correctness
        if not isinstance(obj, PandasDataset):
            msg = f"{var_name} must be a gluonts.PandasDataset, found {type(obj)}"
            return ret(False, msg, None, return_metadata)

        # Convert to a pandas DF for easier checks
        df = obj._data_entries.iterable

        # Checking if the DataFrame is stored in the appropriate place
        if (
            not isinstance(df, list)
            or not isinstance(df[0], tuple)
            or not isinstance(df[0][1], pd.DataFrame)
        ):
            msg = f"{var_name} was not formed with a single-instance pandas DataFrame"
            return ret(False, msg, None, return_metadata)

        df = df[0][1]

        # Check if there are no values
        if _req("is_empty", return_metadata):
            metadata["is_empty"] = len(obj._data_entries) == 0

        if _req("is_univariate", return_metadata):
            metadata["is_univariate"] = len(df.columns) == 1

        if _req("n_features", return_metadata):
            metadata["n_features"] = 1

        if _req("n_instances", return_metadata):
            metadata["n_instances"] = 1

        if _req("n_panels", return_metadata):
            metadata["n_panels"] = 1

        if _req("feature_names", return_metadata):
            metadata["feature_names"] = df.columns

        if _req("is_equally_spaced", return_metadata):
            metadata["is_equally_spaced"] = True

        if _req("has_nans", return_metadata):
            metadata["has_nans"] = df.isna().any().any()

        if _req("dtypekind_dfip", return_metadata):
            index_cols_count = len(df.columns)

            # slicing off additional index columns
            dtype_list = df.dtypes.to_list()[index_cols_count:]

            metadata["dtypekind_dfip"] = _pandas_dtype_to_kind(dtype_list)

        if _req("feature_kind", return_metadata):
            dtype_list = df.dtypes.to_list()[index_cols_count:]
            dtype_kind = _pandas_dtype_to_kind(dtype_list)
            metadata["feature_kind"] = _get_feature_kind(dtype_kind)

        return ret(True, None, metadata, return_metadata)<|MERGE_RESOLUTION|>--- conflicted
+++ resolved
@@ -56,9 +56,6 @@
 
 class SeriesPdDataFrame(ScitypeSeries):
     """Data type: pandas.DataFrame based specification of single time series.
-<<<<<<< HEAD
-
-=======
 
     Name: ``"pd.DataFrame"``
 
@@ -88,7 +85,6 @@
     * can represent unequally spaced series
     * can represent missing values
 
->>>>>>> d49b06bf
     Parameters
     ----------
     is_univariate: bool
@@ -217,7 +213,36 @@
 
 class SeriesPdSeries(ScitypeSeries):
     """Data type: pandas.Series based specification of single time series.
-<<<<<<< HEAD
+
+    Name: ``"pd.Series"``
+
+    Short description:
+
+    a (univariate) ``pandas.Series``,
+    with entries corresponding to different time points
+
+    Long description:
+
+    The ``"pd.Series"`` :term:`mtype` is a concrete specification
+    that implements the ``Series`` :term:`scitype`, i.e., the abstract
+    type of a single time series.
+
+    An object ``obj: pandas.Series`` follows the specification iff:
+
+    * structure convention: ``obj.index`` must be monotonic,
+      and one of ``Int64Index``, ``RangeIndex``, ``DatetimeIndex``, ``PeriodIndex``.
+    * variables: there is a single variable, corresponding to the values of ``obj``.
+      Only univariate series can be represented.
+    * variable names: by default, there is no column name.
+      If needed, a variable name can be provided as ``obj.name``.
+    * time points: entries of ``obj`` correspond to different, distinct time points
+    * time index: ``obj.index`` is interpreted as a time index.
+
+    Capabilities:
+
+    * cannot represent multivariate series
+    * can represent unequally spaced series
+    * can represent missing values
 
     Parameters
     ----------
@@ -276,96 +301,6 @@
         """
         metadata = dict()
 
-=======
-
-    Name: ``"pd.Series"``
-
-    Short description:
-
-    a (univariate) ``pandas.Series``,
-    with entries corresponding to different time points
-
-    Long description:
-
-    The ``"pd.Series"`` :term:`mtype` is a concrete specification
-    that implements the ``Series`` :term:`scitype`, i.e., the abstract
-    type of a single time series.
-
-    An object ``obj: pandas.Series`` follows the specification iff:
-
-    * structure convention: ``obj.index`` must be monotonic,
-      and one of ``Int64Index``, ``RangeIndex``, ``DatetimeIndex``, ``PeriodIndex``.
-    * variables: there is a single variable, corresponding to the values of ``obj``.
-      Only univariate series can be represented.
-    * variable names: by default, there is no column name.
-      If needed, a variable name can be provided as ``obj.name``.
-    * time points: entries of ``obj`` correspond to different, distinct time points
-    * time index: ``obj.index`` is interpreted as a time index.
-
-    Capabilities:
-
-    * cannot represent multivariate series
-    * can represent unequally spaced series
-    * can represent missing values
-
-    Parameters
-    ----------
-    is_univariate: bool
-        True iff series has one variable
-    is_equally_spaced: bool
-        True iff series index is equally spaced
-    is_empty: bool
-        True iff series has no variables or no instances
-    has_nans: bool
-        True iff the series contains NaN values
-    n_features: int
-        number of variables in series
-    feature_names: list of int or object
-        names of variables in series
-    dtypekind_dfip: list of DtypeKind enum
-        list of DtypeKind enum values for each feature in the panel,
-        following the data frame interface protocol
-    feature_kind: list of str
-        list of feature kind strings for each feature in the panel,
-        coerced to FLOAT or CATEGORICAL type
-    """
-
-    _tags = {
-        "scitype": "Series",
-        "name": "pd.Series",  # any string
-        "name_python": "series_pd_sr",  # lower_snake_case
-        "name_aliases": [],
-        "python_version": None,
-        "python_dependencies": "pandas",
-        "capability:multivariate": False,
-        "capability:unequally_spaced": True,
-        "capability:missing_values": True,
-    }
-
-    def _check(self, obj, return_metadata=False, var_name="obj"):
-        """Check if obj is of this data type.
-
-        Parameters
-        ----------
-        obj : any
-            Object to check.
-        return_metadata : bool, optional (default=False)
-            Whether to return metadata.
-        var_name : str, optional (default="obj")
-            Name of the variable to check, for use in error messages.
-
-        Returns
-        -------
-        valid : bool
-            Whether obj is of this data type.
-        msg : str, only returned if return_metadata is True.
-            Error message if obj is not of this data type.
-        metadata : dict, only returned if return_metadata is True.
-            Metadata dictionary.
-        """
-        metadata = dict()
-
->>>>>>> d49b06bf
         if not isinstance(obj, pd.Series):
             msg = f"{var_name} must be a pandas.Series, found {type(obj)}"
             return ret(False, msg, None, return_metadata)
@@ -409,7 +344,6 @@
             if index.freq is None:
                 msg = f"{var_name} has DatetimeIndex, but no freq attribute set."
                 return ret(False, msg, None, return_metadata)
-<<<<<<< HEAD
 
         # check whether index is equally spaced or if there are any nans
         #   compute only if needed
@@ -423,6 +357,36 @@
 
 class SeriesNp2D(ScitypeSeries):
     """Data type: 2D np.ndarray based specification of single time series.
+
+    Name: ``"np.ndarray"``
+
+    Short description:
+
+    a 2D ``numpy.ndarray``, with rows = time points, cols = variables
+
+    Long description:
+
+    The ``"np.ndarray"`` :term:`mtype` is a concrete specification
+    that implements the ``Series`` :term:`scitype`, i.e., the abstract
+    type of a single time series.
+
+    An object ``obj: numpy.ndarray`` follows the specification iff:
+
+    * structure convention: ``obj`` must be 2D, i.e., ``obj.shape`` must have length 2.
+      This is also true for univariate time series.
+    * variables: variables correspond to columns of ``obj``.
+    * variable names: the ``"np.ndarray"`` mtype cannot represent variable names.
+    * time points: the rows of ``obj`` correspond to different, distinct time points.
+    * time index: The time index is implicit and by-convention.
+      The ``i``-th row (for an integer ``i``) is interpreted as an observation
+      at the time point ``i``. That is, the index is always interpreted as zero-indexed
+      integer.
+
+    Capabilities:
+
+    * can represent multivariate series
+    * cannot represent unequally spaced series
+    * can represent missing values
 
     Parameters
     ----------
@@ -526,50 +490,117 @@
         if _req("is_equally_spaced", return_metadata):
             metadata["is_equally_spaced"] = True
 
-=======
-
-        # check whether index is equally spaced or if there are any nans
-        #   compute only if needed
-        if _req("is_equally_spaced", return_metadata):
-            metadata["is_equally_spaced"] = _index_equally_spaced(index)
+        # check whether there any nans; compute only if requested
         if _req("has_nans", return_metadata):
-            metadata["has_nans"] = obj.isna().values.any()
+            metadata["has_nans"] = pd.isnull(obj).any()
 
         return ret(True, None, metadata, return_metadata)
 
 
-class SeriesNp2D(ScitypeSeries):
-    """Data type: 2D np.ndarray based specification of single time series.
-
-    Name: ``"np.ndarray"``
+def _index_equally_spaced(index):
+    """Check whether pandas.index is equally spaced.
+
+    Parameters
+    ----------
+    index: pandas.Index. Must be one of:
+        pd.Int64Index, pd.RangeIndex, pd.PeriodIndex, pd.DatetimeIndex
+
+    Returns
+    -------
+    equally_spaced: bool - whether index is equally spaced
+    """
+    if not is_in_valid_index_types(index):
+        raise TypeError(f"index must be one of {VALID_INDEX_TYPES} or integer index")
+
+    # empty, single and two-element indices are equally spaced
+    if len(index) < 3:
+        return True
+
+    # RangeIndex is always equally spaced
+    if isinstance(index, pd.RangeIndex):
+        return True
+
+    if isinstance(index, pd.PeriodIndex):
+        return index.is_full
+
+    # we now treat a necessary condition for being equally spaced:
+    # the first two spaces are equal. From now on, we know this.
+    if index[1] - index[0] != index[2] - index[1]:
+        return False
+
+    # another necessary condition for equally spaced:
+    # index span is number of spaces times first space
+    n = len(index)
+    if index[n - 1] - index[0] != (n - 1) * (index[1] - index[0]):
+        return False
+
+    # fallback for all other cases:
+    # in general, we need to compute all differences and check explicitly
+    # CAVEAT: this has a comparabily long runtime and high memory usage
+    diffs = np.diff(index)
+    all_equal = np.all(diffs == diffs[0])
+
+    return all_equal
+
+
+class SeriesXarray(ScitypeSeries):
+    """Data type: xarray based specification of single time series.
+
+    Name: ``xr.DataArray``
 
     Short description:
 
-    a 2D ``numpy.ndarray``, with rows = time points, cols = variables
+    An ``xarray.DataArray`` representing a single time series, where:
+
+    - Each row corresponds to a time point.
+    - Columns represent variables or features.
+    - Coordinates provide additional metadata for the time index and variables.
 
     Long description:
 
-    The ``"np.ndarray"`` :term:`mtype` is a concrete specification
-    that implements the ``Series`` :term:`scitype`, i.e., the abstract
-    type of a single time series.
-
-    An object ``obj: numpy.ndarray`` follows the specification iff:
-
-    * structure convention: ``obj`` must be 2D, i.e., ``obj.shape`` must have length 2.
-      This is also true for univariate time series.
-    * variables: variables correspond to columns of ``obj``.
-    * variable names: the ``"np.ndarray"`` mtype cannot represent variable names.
-    * time points: the rows of ``obj`` correspond to different, distinct time points.
-    * time index: The time index is implicit and by-convention.
-      The ``i``-th row (for an integer ``i``) is interpreted as an observation
-      at the time point ``i``. That is, the index is always interpreted as zero-indexed
-      integer.
+    The ``xr.DataArray`` :term:``mtype`` is a concrete specification
+    that implements the ``Series`` :term:``scitype``, i.e., the abstract
+    type for time series data.
+
+    An object ``obj: xarray.DataArray`` follows the specification iff:
+
+    * structure convention:
+
+      - ``obj`` is a 2D array-like structure with shape ``(n_timepoints, n_features)``.
+      - ``obj.coords`` must include:
+
+        - A time-like index (``dim_0``) which is either ``Int64Index``, ``RangeIndex``,
+          ``DatetimeIndex``, or ``PeriodIndex``, and it must be monotonic.
+        - A variable-like index (``dim_1``) for feature/variable names (optional).
+
+    * time index:
+
+      - The ``dim_0`` coordinate is interpreted as the time index.
+
+    * time points:
+
+      - Each row of ``obj`` represents a single time point.
+      - Rows with the same ``dim_0`` value correspond to the same time point.
+
+    * variables:
+
+      - Columns represent different variables (or features).
+      - Column names are stored in ``dim_1`` if present.
+
+    * variable names:
+
+      - The variable names are the column names (``dim_1``), if present.
+
+    * metadata:
+
+      - Additional metadata (e.g., attributes) may be included in ``obj.attrs``.
 
     Capabilities:
 
-    * can represent multivariate series
-    * cannot represent unequally spaced series
-    * can represent missing values
+    * can represent univariate or multivariate time series
+    * requires equally spaced time points (if time index is specified)
+    * supports missing values
+    * cannot represent series with differing sets of variables
 
     Parameters
     ----------
@@ -595,13 +626,13 @@
 
     _tags = {
         "scitype": "Series",
-        "name": "np.ndarray",  # any string
-        "name_python": "series_pd_np",  # lower_snake_case
+        "name": "xr.DataArray",  # any string
+        "name_python": "series_xarray",  # lower_snake_case
         "name_aliases": [],
         "python_version": None,
-        "python_dependencies": "numpy",
+        "python_dependencies": "xarray",
         "capability:multivariate": True,
-        "capability:unequally_spaced": False,
+        "capability:unequally_spaced": True,
         "capability:missing_values": True,
     }
 
@@ -626,169 +657,83 @@
         metadata : dict, only returned if return_metadata is True.
             Metadata dictionary.
         """
-        metadata = dict()
-
-        if not isinstance(obj, np.ndarray):
-            msg = f"{var_name} must be a numpy.ndarray, found {type(obj)}"
-            return ret(False, msg, None, return_metadata)
-
-        if len(obj.shape) == 2:
-            # we now know obj is a 2D np.ndarray
-            if _req("is_empty", return_metadata):
-                metadata["is_empty"] = len(obj) < 1 or obj.shape[1] < 1
-            if _req("is_univariate", return_metadata):
-                metadata["is_univariate"] = obj.shape[1] < 2
-            if _req("n_features", return_metadata):
-                metadata["n_features"] = obj.shape[1]
-            if _req("feature_names", return_metadata):
-                metadata["feature_names"] = list(range(obj.shape[1]))
-            if _req("dtypekind_dfip", return_metadata):
-                metadata["dtypekind_dfip"] = _get_series_dtypekind(obj, "numpy")
-            if _req("feature_kind", return_metadata):
-                dtype_kind = _get_series_dtypekind(obj, "numpy")
-                metadata["feature_kind"] = _get_feature_kind(dtype_kind)
-        elif len(obj.shape) == 1:
-            # we now know obj is a 1D np.ndarray
-            if _req("is_empty", return_metadata):
-                metadata["is_empty"] = len(obj) < 1
-            if _req("is_univariate", return_metadata):
-                metadata["is_univariate"] = True
+        import xarray as xr
+
+        metadata = {}
+
+        if not isinstance(obj, xr.DataArray):
+            msg = f"{var_name} must be a xarray.DataArray, found {type(obj)}"
+            return ret(False, msg, None, return_metadata)
+
+        # we now know obj is a xr.DataArray
+        if len(obj.dims) > 2:  # Without multi indexing only two dimensions are possible
+            msg = f"{var_name} must have two or less dimension, found {type(obj.dims)}"
+            return ret(False, msg, None, return_metadata)
+
+        # The first dimension is the index of the time series in sktimelen
+        index = obj.indexes[obj.dims[0]]
+
+        if _req("is_empty", return_metadata):
+            metadata["is_empty"] = len(index) < 1 or len(obj.values) < 1
+        # The second dimension is the set of columns
+        if _req("is_univariate", return_metadata):
+            metadata["is_univariate"] = len(obj.dims) == 1 or len(obj[obj.dims[1]]) < 2
+        if len(obj.dims) == 1:
             if _req("n_features", return_metadata):
                 metadata["n_features"] = 1
             if _req("feature_names", return_metadata):
                 metadata["feature_names"] = [0]
-            if _req("dtypekind_dfip", return_metadata):
-                metadata["dtypekind_dfip"] = _get_series_dtypekind(obj, "numpy")
-            if _req("feature_kind", return_metadata):
-                dtype_kind = _get_series_dtypekind(obj, "numpy")
-                metadata["feature_kind"] = _get_feature_kind(dtype_kind)
         else:
+            if _req("n_features", return_metadata):
+                metadata["n_features"] = len(obj[obj.dims[1]])
+            if _req("feature_names", return_metadata):
+                metadata["feature_names"] = obj.indexes[obj.dims[1]].to_list()
+
+        if _req("dtypekind_dfip", return_metadata):
+            metadata["dtypekind_dfip"] = _get_series_dtypekind(obj, "xarray")
+        if _req("feature_kind", return_metadata):
+            dtype_kind = _get_series_dtypekind(obj, "xarray")
+            metadata["feature_kind"] = _get_feature_kind(dtype_kind)
+
+        # check that columns are unique
+        if not len(obj.dims) == len(set(obj.dims)):
+            msg = f"{var_name} must have unique column indices, but found {obj.dims}"
+            return ret(False, msg, None, return_metadata)
+
+        # check whether the time index is of valid type
+        if not is_in_valid_index_types(index):
             msg = (
-                f"{var_name} must be 1D or 2D numpy.ndarray, "
-                f"but found {len(obj.shape)}D"
+                f"{type(index)} is not supported for {var_name}, use "
+                f"one of {VALID_INDEX_TYPES} or integer index instead."
             )
             return ret(False, msg, None, return_metadata)
 
-        # np.arrays are considered equally spaced by assumption
+        # Check time index is ordered in time
+        if not index.is_monotonic_increasing:
+            msg = (
+                f"The (time) index of {var_name} must be sorted "
+                f"monotonically increasing, but found: {index}"
+            )
+            return ret(False, msg, None, return_metadata)
+
+        if FREQ_SET_CHECK and isinstance(index, pd.DatetimeIndex):
+            if index.freq is None:
+                msg = f"{var_name} has DatetimeIndex, but no freq attribute set."
+                return ret(False, msg, None, return_metadata)
+
+        # check whether index is equally spaced or if there are any nans
+        #   compute only if needed
         if _req("is_equally_spaced", return_metadata):
-            metadata["is_equally_spaced"] = True
-
->>>>>>> d49b06bf
-        # check whether there any nans; compute only if requested
+            metadata["is_equally_spaced"] = _index_equally_spaced(index)
         if _req("has_nans", return_metadata):
-            metadata["has_nans"] = pd.isnull(obj).any()
+            metadata["has_nans"] = obj.isnull().values.any()
 
         return ret(True, None, metadata, return_metadata)
 
 
-def _index_equally_spaced(index):
-    """Check whether pandas.index is equally spaced.
-
-    Parameters
-    ----------
-    index: pandas.Index. Must be one of:
-        pd.Int64Index, pd.RangeIndex, pd.PeriodIndex, pd.DatetimeIndex
-
-    Returns
-    -------
-    equally_spaced: bool - whether index is equally spaced
-    """
-    if not is_in_valid_index_types(index):
-        raise TypeError(f"index must be one of {VALID_INDEX_TYPES} or integer index")
-
-    # empty, single and two-element indices are equally spaced
-    if len(index) < 3:
-        return True
-
-    # RangeIndex is always equally spaced
-    if isinstance(index, pd.RangeIndex):
-        return True
-
-    if isinstance(index, pd.PeriodIndex):
-        return index.is_full
-
-    # we now treat a necessary condition for being equally spaced:
-    # the first two spaces are equal. From now on, we know this.
-    if index[1] - index[0] != index[2] - index[1]:
-        return False
-
-    # another necessary condition for equally spaced:
-    # index span is number of spaces times first space
-    n = len(index)
-    if index[n - 1] - index[0] != (n - 1) * (index[1] - index[0]):
-        return False
-
-    # fallback for all other cases:
-    # in general, we need to compute all differences and check explicitly
-    # CAVEAT: this has a comparabily long runtime and high memory usage
-    diffs = np.diff(index)
-    all_equal = np.all(diffs == diffs[0])
-
-    return all_equal
-
-
-class SeriesXarray(ScitypeSeries):
-    """Data type: xarray based specification of single time series.
-
-<<<<<<< HEAD
-=======
-    Name: ``xr.DataArray``
-
-    Short description:
-
-    An ``xarray.DataArray`` representing a single time series, where:
-
-    - Each row corresponds to a time point.
-    - Columns represent variables or features.
-    - Coordinates provide additional metadata for the time index and variables.
-
-    Long description:
-
-    The ``xr.DataArray`` :term:``mtype`` is a concrete specification
-    that implements the ``Series`` :term:``scitype``, i.e., the abstract
-    type for time series data.
-
-    An object ``obj: xarray.DataArray`` follows the specification iff:
-
-    * structure convention:
-
-      - ``obj`` is a 2D array-like structure with shape ``(n_timepoints, n_features)``.
-      - ``obj.coords`` must include:
-
-        - A time-like index (``dim_0``) which is either ``Int64Index``, ``RangeIndex``,
-          ``DatetimeIndex``, or ``PeriodIndex``, and it must be monotonic.
-        - A variable-like index (``dim_1``) for feature/variable names (optional).
-
-    * time index:
-
-      - The ``dim_0`` coordinate is interpreted as the time index.
-
-    * time points:
-
-      - Each row of ``obj`` represents a single time point.
-      - Rows with the same ``dim_0`` value correspond to the same time point.
-
-    * variables:
-
-      - Columns represent different variables (or features).
-      - Column names are stored in ``dim_1`` if present.
-
-    * variable names:
-
-      - The variable names are the column names (``dim_1``), if present.
-
-    * metadata:
-
-      - Additional metadata (e.g., attributes) may be included in ``obj.attrs``.
-
-    Capabilities:
-
-    * can represent univariate or multivariate time series
-    * requires equally spaced time points (if time index is specified)
-    * supports missing values
-    * cannot represent series with differing sets of variables
-
->>>>>>> d49b06bf
+class SeriesDask(ScitypeSeries):
+    """Data type: dask.DataFrame based specification of single time series.
+
     Parameters
     ----------
     is_univariate: bool
@@ -813,11 +758,11 @@
 
     _tags = {
         "scitype": "Series",
-        "name": "xr.DataArray",  # any string
-        "name_python": "series_xarray",  # lower_snake_case
+        "name": "dask_series",  # any string
+        "name_python": "series_dask",  # lower_snake_case
         "name_aliases": [],
         "python_version": None,
-        "python_dependencies": "xarray",
+        "python_dependencies": "dask",
         "capability:multivariate": True,
         "capability:unequally_spaced": True,
         "capability:missing_values": True,
@@ -844,82 +789,19 @@
         metadata : dict, only returned if return_metadata is True.
             Metadata dictionary.
         """
-        import xarray as xr
-
-        metadata = {}
-
-        if not isinstance(obj, xr.DataArray):
-            msg = f"{var_name} must be a xarray.DataArray, found {type(obj)}"
-            return ret(False, msg, None, return_metadata)
-
-        # we now know obj is a xr.DataArray
-        if len(obj.dims) > 2:  # Without multi indexing only two dimensions are possible
-            msg = f"{var_name} must have two or less dimension, found {type(obj.dims)}"
-            return ret(False, msg, None, return_metadata)
-
-        # The first dimension is the index of the time series in sktimelen
-        index = obj.indexes[obj.dims[0]]
-
-        if _req("is_empty", return_metadata):
-            metadata["is_empty"] = len(index) < 1 or len(obj.values) < 1
-        # The second dimension is the set of columns
-        if _req("is_univariate", return_metadata):
-            metadata["is_univariate"] = len(obj.dims) == 1 or len(obj[obj.dims[1]]) < 2
-        if len(obj.dims) == 1:
-            if _req("n_features", return_metadata):
-                metadata["n_features"] = 1
-            if _req("feature_names", return_metadata):
-                metadata["feature_names"] = [0]
-        else:
-            if _req("n_features", return_metadata):
-                metadata["n_features"] = len(obj[obj.dims[1]])
-            if _req("feature_names", return_metadata):
-                metadata["feature_names"] = obj.indexes[obj.dims[1]].to_list()
-
-        if _req("dtypekind_dfip", return_metadata):
-            metadata["dtypekind_dfip"] = _get_series_dtypekind(obj, "xarray")
-        if _req("feature_kind", return_metadata):
-            dtype_kind = _get_series_dtypekind(obj, "xarray")
-            metadata["feature_kind"] = _get_feature_kind(dtype_kind)
-
-        # check that columns are unique
-        if not len(obj.dims) == len(set(obj.dims)):
-            msg = f"{var_name} must have unique column indices, but found {obj.dims}"
-            return ret(False, msg, None, return_metadata)
-
-        # check whether the time index is of valid type
-        if not is_in_valid_index_types(index):
-            msg = (
-                f"{type(index)} is not supported for {var_name}, use "
-                f"one of {VALID_INDEX_TYPES} or integer index instead."
-            )
-            return ret(False, msg, None, return_metadata)
-
-        # Check time index is ordered in time
-        if not index.is_monotonic_increasing:
-            msg = (
-                f"The (time) index of {var_name} must be sorted "
-                f"monotonically increasing, but found: {index}"
-            )
-            return ret(False, msg, None, return_metadata)
-
-        if FREQ_SET_CHECK and isinstance(index, pd.DatetimeIndex):
-            if index.freq is None:
-                msg = f"{var_name} has DatetimeIndex, but no freq attribute set."
-                return ret(False, msg, None, return_metadata)
-
-        # check whether index is equally spaced or if there are any nans
-        #   compute only if needed
-        if _req("is_equally_spaced", return_metadata):
-            metadata["is_equally_spaced"] = _index_equally_spaced(index)
-        if _req("has_nans", return_metadata):
-            metadata["has_nans"] = obj.isnull().values.any()
-
-        return ret(True, None, metadata, return_metadata)
-
-
-class SeriesDask(ScitypeSeries):
-    """Data type: dask.DataFrame based specification of single time series.
+        from sktime.datatypes._adapter.dask_to_pd import check_dask_frame
+
+        return check_dask_frame(
+            obj=obj,
+            return_metadata=return_metadata,
+            var_name=var_name,
+            freq_set_check=FREQ_SET_CHECK,
+            scitype="Series",
+        )
+
+
+class SeriesPolarsEager(ScitypeSeries):
+    """Data type: polars.DataFrame based specification of single time series.
 
     Parameters
     ----------
@@ -945,11 +827,11 @@
 
     _tags = {
         "scitype": "Series",
-        "name": "dask_series",  # any string
-        "name_python": "series_dask",  # lower_snake_case
+        "name": "pl.DataFrame",  # any string
+        "name_python": "series_polars_eager",  # lower_snake_case
         "name_aliases": [],
         "python_version": None,
-        "python_dependencies": "dask",
+        "python_dependencies": "polars",
         "capability:multivariate": True,
         "capability:unequally_spaced": True,
         "capability:missing_values": True,
@@ -976,20 +858,25 @@
         metadata : dict, only returned if return_metadata is True.
             Metadata dictionary.
         """
-        from sktime.datatypes._adapter.dask_to_pd import check_dask_frame
-
-        return check_dask_frame(
+        from sktime.datatypes._adapter.polars import check_polars_frame
+
+        metadict = check_polars_frame(
             obj=obj,
             return_metadata=return_metadata,
             var_name=var_name,
-            freq_set_check=FREQ_SET_CHECK,
             scitype="Series",
         )
 
-
-class SeriesPolarsEager(ScitypeSeries):
-    """Data type: polars.DataFrame based specification of single time series.
-<<<<<<< HEAD
+        if isinstance(metadict, tuple) and metadict[0]:
+            # update dict with Series specific keys
+            if _req("is_equally_spaced", return_metadata):
+                metadict[2]["is_equally_spaced"] = "NA"
+
+        return metadict
+
+
+class SeriesGluontsList(ScitypeSeries):
+    """Data type: gluonts ListDataset based specification of single time series.
 
     Parameters
     ----------
@@ -1013,7 +900,126 @@
         coerced to FLOAT or CATEGORICAL type
     """
 
-=======
+    _tags = {
+        "scitype": "Series",
+        "name": "gluonts_ListDataset_series",  # any string
+        "name_python": "series_gluonts_listdataset",  # lower_snake_case
+        "name_aliases": [],
+        "python_version": None,
+        "python_dependencies": "gluonts",
+        "capability:multivariate": True,
+        "capability:unequally_spaced": True,
+        "capability:missing_values": True,
+    }
+
+    def _check(self, obj, return_metadata=False, var_name="obj"):
+        """Check if obj is of this data type.
+
+        Parameters
+        ----------
+        obj : any
+            Object to check.
+        return_metadata : bool, optional (default=False)
+            Whether to return metadata.
+        var_name : str, optional (default="obj")
+            Name of the variable to check, for use in error messages.
+
+        Returns
+        -------
+        valid : bool
+            Whether obj is of this data type.
+        msg : str, only returned if return_metadata is True.
+            Error message if obj is not of this data type.
+        metadata : dict, only returned if return_metadata is True.
+            Metadata dictionary.
+        """
+        from sktime.datatypes._dtypekind import DtypeKind
+
+        metadata = dict()
+
+        if (
+            not isinstance(obj, list)
+            or not isinstance(obj[0], dict)
+            or "target" not in obj[0]
+            or len(obj[0]["target"]) > 1
+        ):
+            msg = f"{var_name} must be a gluonts.ListDataset, found {type(obj)}"
+            return ret(False, msg, None, return_metadata)
+
+        # Check if there are no time series in the ListDataset
+        if _req("is_empty", return_metadata):
+            metadata["is_empty"] = len(obj) < 1
+
+        if _req("is_univariate", return_metadata):
+            # Check first if the ListDataset is empty
+            if len(obj) < 1:
+                metadata["is_univariate"] = True
+
+            # Check the first time-series for total features
+            else:
+                metadata["is_univariate"] = obj[0]["target"].shape[1] == 1
+
+        req_n_feat = ["n_features", "feature_names", "feature_kind", "dtypekind_dfip"]
+        if _req(req_n_feat, return_metadata):
+            # Check first if the ListDataset is empty
+            if len(obj) < 1:
+                n_features = 0
+            else:
+                n_features = obj[0]["target"].shape[1]
+
+        if _req("n_features", return_metadata):
+            metadata["n_features"] = n_features
+
+        if _req(["dtypekind_dfip", "feature_kind"], return_metadata):
+            dtypes = []
+
+            # Each entry in a ListDataset is formed with an ndarray.
+            # Basing off definitions in _dtypekind, assigning values of FLOAT
+
+            dtypes.extend([DtypeKind.FLOAT] * len(obj))
+
+            if _req("dtypekind_dfip", return_metadata):
+                metadata["dtypekind_dfip"] = dtypes
+
+            if _req("feature_kind", return_metadata):
+                metadata["feature_kind"] = _get_feature_kind(dtypes)
+
+        if _req("n_instances", return_metadata):
+            metadata["n_instances"] = 1
+
+        if _req("feature_names", return_metadata):
+            metadata["feature_names"] = [f"value_{i}" for i in range(n_features)]
+
+        for series in obj:
+            # check that no dtype is object
+            if series["target"].dtype == "object":
+                msg = f"{var_name} should not have column of 'object' dtype"
+                return ret(False, msg, None, return_metadata)
+
+        # Check if a valid Frequency is set
+        if FREQ_SET_CHECK and len(obj) >= 1:
+            if obj[0].freq is None:
+                msg = f"{var_name} has no freq attribute set."
+                return ret(False, msg, None, return_metadata)
+
+        # For a GluonTS ListDataset, only a start date and frequency is set
+        # so everything should thus be equally spaced
+        if _req("is_equally_spaced", return_metadata):
+            metadata["is_equally_spaced"] = True
+
+        if _req("has_nans", return_metadata):
+            for series in obj:
+                metadata["has_nans"] = pd.isnull(ScitypeSeries["target"]).any()
+
+                # Break out if at least 1 time series has NaN values
+                if metadata["has_nans"]:
+                    break
+
+        return ret(True, None, metadata, return_metadata)
+
+
+class SeriesGluontsPandas(ScitypeSeries):
+    """Data type: gluonts PandasDataset based specification of single time series.
 
     Parameters
     ----------
@@ -1037,251 +1043,6 @@
         coerced to FLOAT or CATEGORICAL type
     """
 
->>>>>>> d49b06bf
-    _tags = {
-        "scitype": "Series",
-        "name": "pl.DataFrame",  # any string
-        "name_python": "series_polars_eager",  # lower_snake_case
-        "name_aliases": [],
-        "python_version": None,
-        "python_dependencies": "polars",
-        "capability:multivariate": True,
-        "capability:unequally_spaced": True,
-        "capability:missing_values": True,
-    }
-
-    def _check(self, obj, return_metadata=False, var_name="obj"):
-        """Check if obj is of this data type.
-
-        Parameters
-        ----------
-        obj : any
-            Object to check.
-        return_metadata : bool, optional (default=False)
-            Whether to return metadata.
-        var_name : str, optional (default="obj")
-            Name of the variable to check, for use in error messages.
-
-        Returns
-        -------
-        valid : bool
-            Whether obj is of this data type.
-        msg : str, only returned if return_metadata is True.
-            Error message if obj is not of this data type.
-        metadata : dict, only returned if return_metadata is True.
-            Metadata dictionary.
-        """
-        from sktime.datatypes._adapter.polars import check_polars_frame
-
-        metadict = check_polars_frame(
-            obj=obj,
-            return_metadata=return_metadata,
-            var_name=var_name,
-            scitype="Series",
-        )
-
-        if isinstance(metadict, tuple) and metadict[0]:
-            # update dict with Series specific keys
-            if _req("is_equally_spaced", return_metadata):
-                metadict[2]["is_equally_spaced"] = "NA"
-
-        return metadict
-
-
-class SeriesGluontsList(ScitypeSeries):
-    """Data type: gluonts ListDataset based specification of single time series.
-<<<<<<< HEAD
-
-    Parameters
-    ----------
-    is_univariate: bool
-        True iff series has one variable
-    is_equally_spaced: bool
-        True iff series index is equally spaced
-    is_empty: bool
-        True iff series has no variables or no instances
-    has_nans: bool
-        True iff the series contains NaN values
-    n_features: int
-        number of variables in series
-    feature_names: list of int or object
-        names of variables in series
-    dtypekind_dfip: list of DtypeKind enum
-        list of DtypeKind enum values for each feature in the panel,
-        following the data frame interface protocol
-    feature_kind: list of str
-        list of feature kind strings for each feature in the panel,
-        coerced to FLOAT or CATEGORICAL type
-    """
-
-=======
-
-    Parameters
-    ----------
-    is_univariate: bool
-        True iff series has one variable
-    is_equally_spaced: bool
-        True iff series index is equally spaced
-    is_empty: bool
-        True iff series has no variables or no instances
-    has_nans: bool
-        True iff the series contains NaN values
-    n_features: int
-        number of variables in series
-    feature_names: list of int or object
-        names of variables in series
-    dtypekind_dfip: list of DtypeKind enum
-        list of DtypeKind enum values for each feature in the panel,
-        following the data frame interface protocol
-    feature_kind: list of str
-        list of feature kind strings for each feature in the panel,
-        coerced to FLOAT or CATEGORICAL type
-    """
-
->>>>>>> d49b06bf
-    _tags = {
-        "scitype": "Series",
-        "name": "gluonts_ListDataset_series",  # any string
-        "name_python": "series_gluonts_listdataset",  # lower_snake_case
-        "name_aliases": [],
-        "python_version": None,
-        "python_dependencies": "gluonts",
-        "capability:multivariate": True,
-        "capability:unequally_spaced": True,
-        "capability:missing_values": True,
-    }
-
-    def _check(self, obj, return_metadata=False, var_name="obj"):
-        """Check if obj is of this data type.
-
-        Parameters
-        ----------
-        obj : any
-            Object to check.
-        return_metadata : bool, optional (default=False)
-            Whether to return metadata.
-        var_name : str, optional (default="obj")
-            Name of the variable to check, for use in error messages.
-
-        Returns
-        -------
-        valid : bool
-            Whether obj is of this data type.
-        msg : str, only returned if return_metadata is True.
-            Error message if obj is not of this data type.
-        metadata : dict, only returned if return_metadata is True.
-            Metadata dictionary.
-        """
-        from sktime.datatypes._dtypekind import DtypeKind
-
-        metadata = dict()
-
-        if (
-            not isinstance(obj, list)
-            or not isinstance(obj[0], dict)
-            or "target" not in obj[0]
-            or len(obj[0]["target"]) > 1
-        ):
-            msg = f"{var_name} must be a gluonts.ListDataset, found {type(obj)}"
-            return ret(False, msg, None, return_metadata)
-
-        # Check if there are no time series in the ListDataset
-        if _req("is_empty", return_metadata):
-            metadata["is_empty"] = len(obj) < 1
-
-        if _req("is_univariate", return_metadata):
-            # Check first if the ListDataset is empty
-            if len(obj) < 1:
-                metadata["is_univariate"] = True
-
-            # Check the first time-series for total features
-            else:
-                metadata["is_univariate"] = obj[0]["target"].shape[1] == 1
-
-        req_n_feat = ["n_features", "feature_names", "feature_kind", "dtypekind_dfip"]
-        if _req(req_n_feat, return_metadata):
-            # Check first if the ListDataset is empty
-            if len(obj) < 1:
-                n_features = 0
-            else:
-                n_features = obj[0]["target"].shape[1]
-
-        if _req("n_features", return_metadata):
-            metadata["n_features"] = n_features
-
-        if _req(["dtypekind_dfip", "feature_kind"], return_metadata):
-            dtypes = []
-
-            # Each entry in a ListDataset is formed with an ndarray.
-            # Basing off definitions in _dtypekind, assigning values of FLOAT
-
-            dtypes.extend([DtypeKind.FLOAT] * len(obj))
-
-            if _req("dtypekind_dfip", return_metadata):
-                metadata["dtypekind_dfip"] = dtypes
-
-            if _req("feature_kind", return_metadata):
-                metadata["feature_kind"] = _get_feature_kind(dtypes)
-
-        if _req("n_instances", return_metadata):
-            metadata["n_instances"] = 1
-
-        if _req("feature_names", return_metadata):
-            metadata["feature_names"] = [f"value_{i}" for i in range(n_features)]
-
-        for series in obj:
-            # check that no dtype is object
-            if series["target"].dtype == "object":
-                msg = f"{var_name} should not have column of 'object' dtype"
-                return ret(False, msg, None, return_metadata)
-
-        # Check if a valid Frequency is set
-        if FREQ_SET_CHECK and len(obj) >= 1:
-            if obj[0].freq is None:
-                msg = f"{var_name} has no freq attribute set."
-                return ret(False, msg, None, return_metadata)
-
-        # For a GluonTS ListDataset, only a start date and frequency is set
-        # so everything should thus be equally spaced
-        if _req("is_equally_spaced", return_metadata):
-            metadata["is_equally_spaced"] = True
-
-        if _req("has_nans", return_metadata):
-            for series in obj:
-                metadata["has_nans"] = pd.isnull(ScitypeSeries["target"]).any()
-
-                # Break out if at least 1 time series has NaN values
-                if metadata["has_nans"]:
-                    break
-
-        return ret(True, None, metadata, return_metadata)
-
-
-class SeriesGluontsPandas(ScitypeSeries):
-    """Data type: gluonts PandasDataset based specification of single time series.
-
-    Parameters
-    ----------
-    is_univariate: bool
-        True iff series has one variable
-    is_equally_spaced: bool
-        True iff series index is equally spaced
-    is_empty: bool
-        True iff series has no variables or no instances
-    has_nans: bool
-        True iff the series contains NaN values
-    n_features: int
-        number of variables in series
-    feature_names: list of int or object
-        names of variables in series
-    dtypekind_dfip: list of DtypeKind enum
-        list of DtypeKind enum values for each feature in the panel,
-        following the data frame interface protocol
-    feature_kind: list of str
-        list of feature kind strings for each feature in the panel,
-        coerced to FLOAT or CATEGORICAL type
-    """
-
     _tags = {
         "scitype": "Series",
         "name": "gluonts_PandasDataset_series",  # any string
