--- conflicted
+++ resolved
@@ -182,23 +182,6 @@
       ]
     },
     {
-      "login": "jgyasu",
-      "name": "Jigyasu",
-<<<<<<< HEAD
-      "avatar_url": "https://avatars0.githubusercontent.com/u/51952076?v=4",
-      "profile": "https://jgyasu.github.io",
-      "contributions": [
-        "code",
-        "doc"
-=======
-      "avatar_url": "https://avatars.githubusercontent.com/u/94278611?s=400&u=19941ae4723ef841b3a3c7df996214efadc98c45&v=4",
-      "profile": "https://www.linkedin.com/in/jgyasu/",
-      "contributions": [
-        "code"
->>>>>>> 677fad95
-      ]
-    },
-    {
       "login": "jesellier",
       "name": "jesellier",
       "avatar_url": "https://avatars0.githubusercontent.com/u/51952076?v=4",
@@ -3286,6 +3269,16 @@
       ]
     },
     {
+      "login": "jgyasu",
+      "name": "Jigyasu",
+      "avatar_url": "https://avatars0.githubusercontent.com/u/51952076?v=4",
+      "profile": "https://jgyasu.github.io",
+      "contributions": [
+        "code",
+        "doc"
+      ]
+    },
+    {
       "login": "Adarsh2345",
       "name": "Adarsh J",
       "avatar_url": "https://avatars.githubusercontent.com/u/130629672?v=4",
